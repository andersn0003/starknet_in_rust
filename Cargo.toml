[package]
name = "starknet_in_rust"
version = "0.4.0"
edition = "2021"
description = "A Rust implementation of Starknet execution logic"
license = "Apache-2.0"

[features]
default = ["with_mimalloc"]
with_mimalloc = ["dep:mimalloc"]
cairo_1_tests = []
metrics = []
# Disclaimer: This feature enables state modifications being applied on reverted and failings txs, and also disables address availability check when deploying contracts.
# Only use for benchmarking using the replay binary
replay_benchmark = []

[workspace]
members = [
    "cli",
    "fuzzer",
    "rpc_state_reader",
    "replay",
    "examples/contract_execution",
]

[workspace.dependencies]
cairo-lang-casm = "2.3.1"
cairo-lang-runner = "2.3.1"
cairo-lang-sierra = "2.3.1"
cairo-lang-starknet = "2.3.1"
cairo-lang-utils = "2.3.1"
cairo-vm = { git = "https://github.com/lambdaclass/cairo-vm", rev = "7af00641014f295d820cbc6417714d6470823440", features = ["cairo-1-hints"] }
num-traits = "0.2.15"
starknet = "0.5.0"
starknet_api = "0.4.1"
thiserror = "1.0.32"

[dependencies]
anyhow = "1.0.66"
base64 = { version = "0.21.0", default-features = false, features = ["alloc"] }
cairo-lang-casm = { workspace = true }
cairo-lang-runner = { workspace = true }
cairo-lang-sierra = { workspace = true }
cairo-lang-starknet = { workspace = true }
cairo-lang-utils = { workspace = true }
<<<<<<< HEAD
cairo-native = { git = "https://github.com/lambdaclass/cairo_native", rev = "11f8042324dbb6073208c3dc6b15273498d9d586", optional = true }
=======
cairo-native = { git = "https://github.com/lambdaclass/cairo_native", rev = "16b36c8fb609c5a16ca646b9784fac291994f80f", optional = true }


>>>>>>> 8b037c16
cairo-vm = { workspace = true }
flate2 = "1.0.25"
getset = "0.1.2"
hex = "0.4.3"
# TODO: Replace with sha3. We should look how to integrate it correctly to calculate sn_keccak
keccak = "0.1.3"
lazy_static = "1.4.0"
mimalloc = { version = "0.1.29", default-features = false, optional = true }
num-bigint = { version = "0.4", features = ["serde"] }
num-integer = "0.1.45"
num-traits = { workspace = true }
once_cell = "1.17.1"
sha3 = "0.10.1"
serde = { version = "1.0.152", features = ["derive"] }
serde_json = { version = "1.0", features = [
    "arbitrary_precision",
    "raw_value",
] }
serde_json_pythonic = "0.1.2"
starknet = { workspace = true }
starknet_api = { workspace = true }
starknet-crypto = "0.6.1"
thiserror = { workspace = true }
tracing = "0.1.37"

[dev-dependencies]
assert_matches = "1.5.0"
coverage-helper = "0.2.0"
lru = "0.11.0"
pretty_assertions_sorted = "1.2.3"
tracing-subscriber = { version = "0.3.17", features = ["env-filter"] }

[[bench]]
path = "bench/internals.rs"
name = "internals"
harness = false

[[bin]]
path = "src/bin/native_bench.rs"
name = "cairo_native"
required-features = ["cairo-native"]

[[bench]]
path = "bench/yas.rs"
name = "yas"
harness = false

[profile.release]
codegen-units = 1
lto = "fat"<|MERGE_RESOLUTION|>--- conflicted
+++ resolved
@@ -43,13 +43,9 @@
 cairo-lang-sierra = { workspace = true }
 cairo-lang-starknet = { workspace = true }
 cairo-lang-utils = { workspace = true }
-<<<<<<< HEAD
-cairo-native = { git = "https://github.com/lambdaclass/cairo_native", rev = "11f8042324dbb6073208c3dc6b15273498d9d586", optional = true }
-=======
 cairo-native = { git = "https://github.com/lambdaclass/cairo_native", rev = "16b36c8fb609c5a16ca646b9784fac291994f80f", optional = true }
 
 
->>>>>>> 8b037c16
 cairo-vm = { workspace = true }
 flate2 = "1.0.25"
 getset = "0.1.2"
