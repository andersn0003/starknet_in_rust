--- conflicted
+++ resolved
@@ -13,7 +13,7 @@
         contract_class_cache::ContractClassCache,
         contract_storage_state::ContractStorageState,
         state_api::{State, StateReader},
-        ExecutionResourcesManager,
+        ExecutionResourcesManager, StateDiff,
     },
     syscalls::{
         business_logic_syscall_handler::BusinessLogicSyscallHandler,
@@ -28,17 +28,10 @@
     },
 };
 use cairo_lang_sierra::program::Program as SierraProgram;
-<<<<<<< HEAD
-use cairo_lang_starknet::{
-    casm_contract_class::{CasmContractClass, CasmContractEntryPoint},
-    contract_class::ContractEntryPoints,
-};
-=======
 use cairo_lang_starknet::casm_contract_class::{CasmContractClass, CasmContractEntryPoint};
 use cairo_lang_starknet::contract_class::ContractEntryPoints;
 #[cfg(feature = "cairo-native")]
 use cairo_native::cache::{JitProgramCache, ProgramCache};
->>>>>>> 8b037c16
 use cairo_vm::{
     types::{
         program::Program,
@@ -52,25 +45,8 @@
     },
     Felt252,
 };
-use std::sync::Arc;
-
-#[cfg(feature = "cairo-native")]
-use {
-    crate::{
-        state::StateDiff,
-        syscalls::{
-            business_logic_syscall_handler::SYSCALL_BASE,
-            native_syscall_handler::NativeSyscallHandler,
-        },
-        utils::NATIVE_CONTEXT,
-    },
-    cairo_native::{
-        cache::ProgramCache, metadata::syscall_handler::SyscallHandlerMeta, values::JITValue,
-    },
-    core::cell::RefCell,
-    std::rc::Rc,
-    tracing::debug,
-};
+use std::{cell::RefCell, rc::Rc, sync::Arc};
+use tracing::debug;
 
 #[derive(Debug, Default, PartialEq)]
 pub struct ExecutionResult {
@@ -704,15 +680,18 @@
         class_hash: &ClassHash,
         program_cache: Rc<RefCell<ProgramCache<'_, ClassHash>>>,
     ) -> Result<CallInfo, TransactionError> {
-<<<<<<< HEAD
-=======
-        use cairo_native::executor::NativeExecutor;
+        use cairo_native::{
+            executor::NativeExecutor, metadata::syscall_handler::SyscallHandlerMeta,
+        };
 
         use crate::{
-            syscalls::business_logic_syscall_handler::SYSCALL_BASE, utils::NATIVE_CONTEXT,
+            syscalls::{
+                business_logic_syscall_handler::SYSCALL_BASE,
+                native_syscall_handler::NativeSyscallHandler,
+            },
+            utils::NATIVE_CONTEXT,
         };
 
->>>>>>> 8b037c16
         // Ensure we're using the global context, if initialized.
         if let Some(native_context) = NATIVE_CONTEXT.get() {
             let c = program_cache.borrow();
@@ -726,7 +705,6 @@
         let contract_entrypoints = &sierra_program_and_entrypoints.1;
 
         let entry_point = match self.entry_point_type {
-<<<<<<< HEAD
             EntryPointType::External => &contract_entrypoints.external,
             EntryPointType::Constructor => &contract_entrypoints.constructor,
             EntryPointType::L1Handler => &contract_entrypoints.l1_handler,
@@ -734,38 +712,9 @@
         .iter()
         .find(|entry_point| entry_point.selector == self.entry_point_selector.to_biguint())
         .unwrap();
-=======
-            EntryPointType::External => contract_entrypoints
-                .external
-                .iter()
-                .find(|entry_point| {
-                    entry_point.selector == felt_to_biguint(self.entry_point_selector)
-                })
-                .unwrap(),
-            EntryPointType::Constructor => contract_entrypoints
-                .constructor
-                .iter()
-                .find(|entry_point| {
-                    entry_point.selector == felt_to_biguint(self.entry_point_selector)
-                })
-                .unwrap(),
-            EntryPointType::L1Handler => contract_entrypoints
-                .l1_handler
-                .iter()
-                .find(|entry_point| {
-                    entry_point.selector == felt_to_biguint(self.entry_point_selector)
-                })
-                .unwrap(),
-        };
->>>>>>> 8b037c16
 
         let native_executor: NativeExecutor = {
             let mut cache = program_cache.borrow_mut();
-<<<<<<< HEAD
-            match cache.get(*class_hash) {
-                Some(executor) => executor,
-                None => cache.compile_and_insert(*class_hash, sierra_program),
-=======
             let cache = &mut *cache;
             match cache {
                 ProgramCache::Aot(cache) => {
@@ -782,7 +731,6 @@
                         cache.compile_and_insert(*class_hash, sierra_program)
                     })
                 }
->>>>>>> 8b037c16
             }
         };
 
@@ -803,18 +751,7 @@
             resources_manager: Default::default(),
         };
 
-<<<<<<< HEAD
-        let parent_syscall_handler = native_executor
-            .borrow_mut()
-            .get_module_mut()
-            .remove_metadata::<SyscallHandlerMeta>();
-        native_executor
-            .borrow_mut()
-            .get_module_mut()
-            .insert_metadata(SyscallHandlerMeta::new(&mut syscall_handler));
-=======
         let syscall_meta = SyscallHandlerMeta::new(&mut syscall_handler);
->>>>>>> 8b037c16
 
         let entry_point_fn = &sierra_program
             .funcs
@@ -824,18 +761,6 @@
 
         let entry_point_id = &entry_point_fn.id;
 
-<<<<<<< HEAD
-        let calldata: Vec<_> = self
-            .calldata
-            .iter()
-            .cloned()
-            .map(JITValue::Felt252)
-            .collect();
-
-        let value = unsafe { native_executor.try_borrow_unguarded().unwrap() }
-            .execute_contract(entry_point_id, &calldata, self.initial_gas)
-            .map_err(|e| TransactionError::CustomError(format!("cairo-native error: {:?}", e)))?;
-=======
         let value = match native_executor {
             NativeExecutor::Aot(executor) => executor.invoke_contract_dynamic(
                 entry_point_id,
@@ -851,18 +776,6 @@
             ),
         }
         .map_err(|e| TransactionError::CustomError(format!("cairo-native error: {:?}", e)))?;
->>>>>>> 8b037c16
-
-        native_executor
-            .borrow_mut()
-            .get_module_mut()
-            .remove_metadata::<SyscallHandlerMeta>();
-        if let Some(parent_syscall_handler) = parent_syscall_handler {
-            native_executor
-                .borrow_mut()
-                .get_module_mut()
-                .insert_metadata(parent_syscall_handler);
-        }
 
         Ok(CallInfo {
             caller_address: self.caller_address.clone(),
