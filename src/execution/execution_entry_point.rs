use super::{
    CallInfo, CallResult, CallType, OrderedEvent, OrderedL2ToL1Message, TransactionExecutionContext,
};
#[cfg(feature = "cairo-native")]
use crate::state::StateDiff;
use crate::{
    definitions::{block_context::BlockContext, constants::DEFAULT_ENTRY_POINT_SELECTOR},
    runner::StarknetRunner,
    services::api::contract_classes::{
        compiled_class::CompiledClass,
        deprecated_contract_class::{ContractClass, ContractEntryPoint, EntryPointType},
    },
    state::{
        cached_state::CachedState,
        contract_class_cache::ContractClassCache,
        contract_storage_state::ContractStorageState,
        state_api::{State, StateReader},
        ExecutionResourcesManager,
    },
    syscalls::{
        business_logic_syscall_handler::BusinessLogicSyscallHandler,
        deprecated_business_logic_syscall_handler::DeprecatedBLSyscallHandler,
        deprecated_syscall_handler::DeprecatedSyscallHintProcessor,
        syscall_handler::SyscallHintProcessor,
    },
    transaction::error::TransactionError,
    utils::{
        get_deployed_address_class_hash_at_address, parse_builtin_names,
        validate_contract_deployed, Address, ClassHash,
    },
};
use cairo_lang_sierra::program::Program as SierraProgram;
use cairo_lang_starknet::casm_contract_class::{CasmContractClass, CasmContractEntryPoint};
use cairo_lang_starknet::contract_class::ContractEntryPoints;
#[cfg(feature = "cairo-native")]
use cairo_native::cache::ProgramCache;
use cairo_vm::{
    felt::Felt252,
    types::{
        program::Program,
        relocatable::{MaybeRelocatable, Relocatable},
    },
    vm::{
        errors::runner_errors::RunnerError,
        runners::cairo_runner::{CairoArg, CairoRunner, ExecutionResources, RunResources},
        vm_core::VirtualMachine,
    },
};
use std::sync::Arc;

#[cfg(feature = "cairo-native")]
use {
    crate::syscalls::native_syscall_handler::NativeSyscallHandler,
<<<<<<< HEAD
    cairo_native::metadata::syscall_handler::SyscallHandlerMeta,
=======
    cairo_native::{
        execution_result::NativeExecutionResult, metadata::syscall_handler::SyscallHandlerMeta,
        utils::felt252_bigint,
    },
    core::cell::RefCell,
    serde_json::Value,
    std::rc::Rc,
>>>>>>> 5763f6b8
};

#[derive(Debug, Default)]
pub struct ExecutionResult {
    pub call_info: Option<CallInfo>,
    pub revert_error: Option<String>,
    pub n_reverted_steps: usize,
}

/// Represents a Cairo entry point execution of a StarkNet contract.

// TODO:initial_gas is a new field added in the current changes, it should be checked if we delete it once the new execution entry point is done
#[derive(Debug, Clone)]
pub struct ExecutionEntryPoint {
    pub(crate) call_type: CallType,
    pub(crate) contract_address: Address,
    pub(crate) code_address: Option<Address>,
    pub(crate) class_hash: Option<ClassHash>,
    pub(crate) calldata: Vec<Felt252>,
    pub(crate) caller_address: Address,
    pub(crate) entry_point_selector: Felt252,
    pub(crate) entry_point_type: EntryPointType,
    pub(crate) initial_gas: u128,
}
#[allow(clippy::too_many_arguments)]
impl ExecutionEntryPoint {
    pub fn new(
        contract_address: Address,
        calldata: Vec<Felt252>,
        entry_point_selector: Felt252,
        caller_address: Address,
        entry_point_type: EntryPointType,
        call_type: Option<CallType>,
        class_hash: Option<ClassHash>,
        initial_gas: u128,
    ) -> Self {
        ExecutionEntryPoint {
            call_type: call_type.unwrap_or(CallType::Call),
            contract_address,
            code_address: None,
            class_hash,
            calldata,
            caller_address,
            entry_point_selector,
            entry_point_type,
            initial_gas,
        }
    }

    /// Executes the selected entry point with the given calldata in the specified contract.
    /// The information collected from this run (number of steps required, modifications to the
    /// contract storage, etc.) is saved on the resources manager.
    /// Returns a CallInfo object that represents the execution.
    pub fn execute<T, C>(
        &self,
        state: &mut CachedState<T, C>,
        block_context: &BlockContext,
        resources_manager: &mut ExecutionResourcesManager,
        tx_execution_context: &mut TransactionExecutionContext,
        support_reverted: bool,
        max_steps: u64,
        #[cfg(feature = "cairo-native")] program_cache: Option<
            Rc<RefCell<ProgramCache<'_, ClassHash>>>,
        >,
    ) -> Result<ExecutionResult, TransactionError>
    where
        T: StateReader,
        C: ContractClassCache,
    {
        // lookup the compiled class from the state.
        let class_hash = self.get_class_hash(state)?;
        let contract_class = state
            .get_contract_class(&class_hash)
            .map_err(|_| TransactionError::MissingCompiledClass)?;
        match contract_class {
            CompiledClass::Deprecated(contract_class) => {
                let call_info = self._execute_version0_class(
                    state,
                    resources_manager,
                    block_context,
                    tx_execution_context,
                    contract_class,
                    class_hash,
                )?;
                Ok(ExecutionResult {
                    call_info: Some(call_info),
                    revert_error: None,
                    n_reverted_steps: 0,
                })
            }
            CompiledClass::Casm(contract_class) => {
                match self._execute(
                    state,
                    resources_manager,
                    block_context,
                    tx_execution_context,
                    contract_class,
                    class_hash,
                    support_reverted,
                ) {
                    Ok(call_info) => Ok(ExecutionResult {
                        call_info: Some(call_info),
                        revert_error: None,
                        n_reverted_steps: 0,
                    }),
                    Err(e) => {
                        if !support_reverted {
                            return Err(e);
                        }

                        let n_reverted_steps =
                            (max_steps as usize) - resources_manager.cairo_usage.n_steps;
                        Ok(ExecutionResult {
                            call_info: None,
                            revert_error: Some(e.to_string()),
                            n_reverted_steps,
                        })
                    }
                }
            }
            #[cfg(not(feature = "cairo-native"))]
            CompiledClass::Sierra(_) => {
                unimplemented!("Use the feature 'cairo-native' to enable native execution")
            }
            #[cfg(feature = "cairo-native")]
            CompiledClass::Sierra(sierra_program_and_entrypoints) => {
                let mut transactional_state = state.create_transactional()?;

                let program_cache = program_cache.unwrap_or_else(|| {
                    Rc::new(RefCell::new(ProgramCache::new(
                        crate::utils::get_native_context(),
                    )))
                });

                match self.native_execute(
                    &mut transactional_state,
                    sierra_program_and_entrypoints,
                    tx_execution_context,
                    block_context,
                    &class_hash,
                    program_cache,
                ) {
                    Ok(call_info) => {
                        state.apply_state_update(&StateDiff::from_cached_state(
                            transactional_state.cache(),
                        )?)?;

                        Ok(ExecutionResult {
                            call_info: Some(call_info),
                            revert_error: None,
                            n_reverted_steps: 0,
                        })
                    }
                    Err(e) => {
                        if !support_reverted {
                            state.apply_state_update(&StateDiff::from_cached_state(
                                transactional_state.cache(),
                            )?)?;

                            return Err(e);
                        }

                        let n_reverted_steps =
                            (max_steps as usize) - resources_manager.cairo_usage.n_steps;
                        Ok(ExecutionResult {
                            call_info: None,
                            revert_error: Some(e.to_string()),
                            n_reverted_steps,
                        })
                    }
                }
            }
        }
    }

    /// Returns the entry point with selector corresponding with self.entry_point_selector, or the
    /// default if there is one and the requested one is not found.
    fn get_selected_entry_point_v0(
        &self,
        contract_class: &ContractClass,
        _class_hash: ClassHash,
    ) -> Result<ContractEntryPoint, TransactionError> {
        let entry_points = contract_class
            .entry_points_by_type
            .get(&self.entry_point_type)
            .ok_or(TransactionError::InvalidEntryPoints)?;

        let mut default_entry_point = None;
        let entry_point = entry_points
            .iter()
            .filter(|x| {
                if x.selector() == &*DEFAULT_ENTRY_POINT_SELECTOR {
                    default_entry_point = Some(*x);
                }

                x.selector() == &self.entry_point_selector
            })
            .try_fold(None, |acc, x| match acc {
                None => Ok(Some(x)),
                _ => Err(TransactionError::NonUniqueEntryPoint),
            })?;

        entry_point
            .or(default_entry_point)
            .cloned()
            .ok_or(TransactionError::EntryPointNotFound)
    }

    fn get_selected_entry_point(
        &self,
        contract_class: &CasmContractClass,
        _class_hash: ClassHash,
    ) -> Result<CasmContractEntryPoint, TransactionError> {
        let entry_points = match self.entry_point_type {
            EntryPointType::External => &contract_class.entry_points_by_type.external,
            EntryPointType::Constructor => &contract_class.entry_points_by_type.constructor,
            EntryPointType::L1Handler => &contract_class.entry_points_by_type.l1_handler,
        };

        let mut default_entry_point = None;
        let entry_point = entry_points
            .iter()
            .filter(|x| {
                if x.selector == DEFAULT_ENTRY_POINT_SELECTOR.to_biguint() {
                    default_entry_point = Some(*x);
                }

                x.selector == self.entry_point_selector.to_biguint()
            })
            .try_fold(None, |acc, x| match acc {
                None => Ok(Some(x)),
                _ => Err(TransactionError::NonUniqueEntryPoint),
            })?;
        entry_point
            .or(default_entry_point)
            .cloned()
            .ok_or(TransactionError::EntryPointNotFound)
    }

    fn build_call_info_deprecated<S: StateReader, C: ContractClassCache>(
        &self,
        previous_cairo_usage: ExecutionResources,
        resources_manager: &ExecutionResourcesManager,
        starknet_storage_state: ContractStorageState<S, C>,
        events: Vec<OrderedEvent>,
        l2_to_l1_messages: Vec<OrderedL2ToL1Message>,
        internal_calls: Vec<CallInfo>,
        retdata: Vec<Felt252>,
    ) -> Result<CallInfo, TransactionError> {
        let execution_resources = &resources_manager.cairo_usage - &previous_cairo_usage;

        Ok(CallInfo {
            caller_address: self.caller_address.clone(),
            call_type: Some(self.call_type.clone()),
            contract_address: self.contract_address.clone(),
            code_address: self.code_address.clone(),
            class_hash: Some(self.get_class_hash(starknet_storage_state.state)?),
            entry_point_selector: Some(self.entry_point_selector.clone()),
            entry_point_type: Some(self.entry_point_type),
            calldata: self.calldata.clone(),
            retdata,
            execution_resources: Some(execution_resources.filter_unused_builtins()),
            events,
            l2_to_l1_messages,
            storage_read_values: starknet_storage_state.read_values,
            accessed_storage_keys: starknet_storage_state.accessed_keys,
            internal_calls,
            failure_flag: false,
            gas_consumed: 0,
        })
    }

    fn build_call_info<S: StateReader, C: ContractClassCache>(
        &self,
        previous_cairo_usage: ExecutionResources,
        resources_manager: &ExecutionResourcesManager,
        starknet_storage_state: ContractStorageState<S, C>,
        events: Vec<OrderedEvent>,
        l2_to_l1_messages: Vec<OrderedL2ToL1Message>,
        internal_calls: Vec<CallInfo>,
        call_result: CallResult,
    ) -> Result<CallInfo, TransactionError> {
        let execution_resources = &resources_manager.cairo_usage - &previous_cairo_usage;

        Ok(CallInfo {
            caller_address: self.caller_address.clone(),
            call_type: Some(self.call_type.clone()),
            contract_address: self.contract_address.clone(),
            code_address: self.code_address.clone(),
            class_hash: Some(self.get_class_hash(starknet_storage_state.state)?),
            entry_point_selector: Some(self.entry_point_selector.clone()),
            entry_point_type: Some(self.entry_point_type),
            calldata: self.calldata.clone(),
            retdata: call_result
                .retdata
                .iter()
                .map(|n| n.get_int_ref().cloned().unwrap_or_default())
                .collect(),
            execution_resources: Some(execution_resources.filter_unused_builtins()),
            events,
            l2_to_l1_messages,
            storage_read_values: starknet_storage_state.read_values,
            accessed_storage_keys: starknet_storage_state.accessed_keys,
            internal_calls,
            failure_flag: !call_result.is_success,
            gas_consumed: call_result.gas_consumed,
        })
    }

    /// Returns the hash of the executed contract class.
    fn get_class_hash<S: State>(&self, state: &mut S) -> Result<ClassHash, TransactionError> {
        if let Some(class_hash) = self.class_hash {
            match self.call_type {
                CallType::Delegate => return Ok(class_hash),
                _ => return Err(TransactionError::CallTypeIsNotDelegate),
            }
        }
        let code_address = match self.call_type {
            CallType::Call => &self.contract_address,
            CallType::Delegate => {
                if let Some(ref code_address) = self.code_address {
                    code_address
                } else {
                    return Err(TransactionError::AttempToUseNoneCodeAddress);
                }
            }
        };

        get_deployed_address_class_hash_at_address(state, code_address)
    }

    fn _execute_version0_class<S: StateReader, C: ContractClassCache>(
        &self,
        state: &mut CachedState<S, C>,
        resources_manager: &mut ExecutionResourcesManager,
        block_context: &BlockContext,
        tx_execution_context: &mut TransactionExecutionContext,
        contract_class: Arc<ContractClass>,
        class_hash: ClassHash,
    ) -> Result<CallInfo, TransactionError> {
        let previous_cairo_usage = resources_manager.cairo_usage.clone();
        // fetch selected entry point
        let entry_point = self.get_selected_entry_point_v0(&contract_class, class_hash)?;

        // create starknet runner
        let mut vm = VirtualMachine::new(false);
        let mut cairo_runner = CairoRunner::new(&contract_class.program, "starknet", false)?;
        cairo_runner.initialize_function_runner(&mut vm)?;

        validate_contract_deployed(state, &self.contract_address)?;

        // prepare OS context
        //let os_context = runner.prepare_os_context();
        let os_context =
            StarknetRunner::<DeprecatedSyscallHintProcessor<S, C>>::prepare_os_context_cairo0(
                &cairo_runner,
                &mut vm,
            );

        // fetch syscall_ptr
        let initial_syscall_ptr: Relocatable = match os_context.get(0) {
            Some(MaybeRelocatable::RelocatableValue(ptr)) => ptr.to_owned(),
            _ => return Err(TransactionError::NotARelocatableValue),
        };

        let syscall_handler = DeprecatedBLSyscallHandler::new(
            tx_execution_context.clone(),
            state,
            resources_manager.clone(),
            self.caller_address.clone(),
            self.contract_address.clone(),
            block_context.clone(),
            initial_syscall_ptr,
        );
        let hint_processor =
            DeprecatedSyscallHintProcessor::new(syscall_handler, RunResources::default());
        let mut runner = StarknetRunner::new(cairo_runner, vm, hint_processor);

        // Positional arguments are passed to *args in the 'run_from_entrypoint' function.
        let data: Vec<MaybeRelocatable> = self.calldata.iter().map(|d| d.into()).collect();
        let alloc_pointer = runner
            .hint_processor
            .syscall_handler
            .allocate_segment(&mut runner.vm, data)?
            .into();

        let entry_point_args = [
            &CairoArg::Single(self.entry_point_selector.clone().into()),
            &CairoArg::Array(os_context.clone()),
            &CairoArg::Single(MaybeRelocatable::Int(self.calldata.len().into())),
            &CairoArg::Single(alloc_pointer),
        ];

        // cairo runner entry point
        runner.run_from_entrypoint(entry_point.offset(), &entry_point_args, None)?;
        runner.validate_and_process_os_context_for_version0_class(os_context)?;

        // When execution starts the stack holds entry_points_args + [ret_fp, ret_pc].
        let args_ptr = (runner
            .cairo_runner
            .get_initial_fp()
            .ok_or(TransactionError::MissingInitialFp)?
            - (entry_point_args.len() + 2))?;

        runner
            .vm
            .mark_address_range_as_accessed(args_ptr, entry_point_args.len())?;

        *resources_manager = runner
            .hint_processor
            .syscall_handler
            .resources_manager
            .clone();

        *tx_execution_context = runner
            .hint_processor
            .syscall_handler
            .tx_execution_context
            .clone();

        // Update resources usage (for bouncer).
        resources_manager.cairo_usage += &runner.get_execution_resources()?;

        let retdata = runner.get_return_values()?;

        self.build_call_info_deprecated::<S, C>(
            previous_cairo_usage,
            resources_manager,
            runner.hint_processor.syscall_handler.starknet_storage_state,
            runner.hint_processor.syscall_handler.events,
            runner.hint_processor.syscall_handler.l2_to_l1_messages,
            runner.hint_processor.syscall_handler.internal_calls,
            retdata,
        )
    }

    fn _execute<S: StateReader, C: ContractClassCache>(
        &self,
        state: &mut CachedState<S, C>,
        resources_manager: &mut ExecutionResourcesManager,
        block_context: &BlockContext,
        tx_execution_context: &mut TransactionExecutionContext,
        contract_class: Arc<CasmContractClass>,
        class_hash: ClassHash,
        support_reverted: bool,
    ) -> Result<CallInfo, TransactionError> {
        let previous_cairo_usage = resources_manager.cairo_usage.clone();

        // fetch selected entry point
        let entry_point = self.get_selected_entry_point(&contract_class, class_hash)?;

        // create starknet runner
        let mut vm = VirtualMachine::new(false);
        // get a program from the casm contract class
        let program: Program = contract_class.as_ref().clone().try_into()?;
        // create and initialize a cairo runner for running cairo 1 programs.
        let mut cairo_runner = CairoRunner::new(&program, "starknet", false)?;

        cairo_runner.initialize_function_runner_cairo_1(
            &mut vm,
            &parse_builtin_names(&entry_point.builtins)?,
        )?;
        validate_contract_deployed(state, &self.contract_address)?;
        // prepare OS context
        let os_context = StarknetRunner::<SyscallHintProcessor<S, C>>::prepare_os_context_cairo1(
            &cairo_runner,
            &mut vm,
            self.initial_gas.into(),
        );

        // fetch syscall_ptr (it is the last element of the os_context)
        let initial_syscall_ptr: Relocatable = match os_context.last() {
            Some(MaybeRelocatable::RelocatableValue(ptr)) => ptr.to_owned(),
            _ => return Err(TransactionError::NotARelocatableValue),
        };

        let syscall_handler = BusinessLogicSyscallHandler::new(
            tx_execution_context.clone(),
            state,
            resources_manager.clone(),
            self.caller_address.clone(),
            self.contract_address.clone(),
            block_context.clone(),
            initial_syscall_ptr,
            support_reverted,
            self.entry_point_selector.clone(),
        );
        // create and attach a syscall hint processor to the starknet runner.
        let hint_processor = SyscallHintProcessor::new(
            syscall_handler,
            &contract_class.hints,
            RunResources::default(),
        );
        let mut runner = StarknetRunner::new(cairo_runner, vm, hint_processor);

        // Load builtin costs
        let builtin_costs: Vec<MaybeRelocatable> =
            vec![0.into(), 0.into(), 0.into(), 0.into(), 0.into()];
        let builtin_costs_ptr: MaybeRelocatable = runner
            .hint_processor
            .syscall_handler
            .allocate_segment(&mut runner.vm, builtin_costs)?
            .into();

        // Load extra data
        let core_program_end_ptr = (runner
            .cairo_runner
            .program_base
            .ok_or(RunnerError::NoProgBase)?
            + program.data_len())?;
        let program_extra_data: Vec<MaybeRelocatable> =
            vec![0x208B7FFF7FFF7FFE.into(), builtin_costs_ptr];
        runner
            .vm
            .load_data(core_program_end_ptr, &program_extra_data)?;

        // Positional arguments are passed to *args in the 'run_from_entrypoint' function.
        let data = self.calldata.iter().map(|d| d.into()).collect();
        let alloc_pointer: MaybeRelocatable = runner
            .hint_processor
            .syscall_handler
            .allocate_segment(&mut runner.vm, data)?
            .into();

        let mut entrypoint_args: Vec<CairoArg> = os_context
            .iter()
            .map(|x| CairoArg::Single(x.into()))
            .collect();
        entrypoint_args.push(CairoArg::Single(alloc_pointer.clone()));
        entrypoint_args.push(CairoArg::Single(
            alloc_pointer.add_usize(self.calldata.len())?,
        ));

        let ref_vec: Vec<&CairoArg> = entrypoint_args.iter().collect();

        // run the Cairo1 entrypoint
        runner.run_from_entrypoint(
            entry_point.offset,
            &ref_vec,
            Some(program.data_len() + program_extra_data.len()),
        )?;

        runner
            .vm
            .mark_address_range_as_accessed(core_program_end_ptr, program_extra_data.len())?;

        runner.validate_and_process_os_context(os_context)?;

        // When execution starts the stack holds entry_points_args + [ret_fp, ret_pc].
        let initial_fp = runner
            .cairo_runner
            .get_initial_fp()
            .ok_or(TransactionError::MissingInitialFp)?;

        let args_ptr = (initial_fp - (entrypoint_args.len() + 2))?;

        runner
            .vm
            .mark_address_range_as_accessed(args_ptr, entrypoint_args.len())?;

        *resources_manager = runner
            .hint_processor
            .syscall_handler
            .resources_manager
            .clone();

        *tx_execution_context = runner
            .hint_processor
            .syscall_handler
            .tx_execution_context
            .clone();

        // Update resources usage (for bouncer).
        resources_manager.cairo_usage += &runner.get_execution_resources()?;

        let call_result = runner.get_call_result(self.initial_gas)?;
        self.build_call_info::<S, C>(
            previous_cairo_usage,
            resources_manager,
            runner.hint_processor.syscall_handler.starknet_storage_state,
            runner.hint_processor.syscall_handler.events,
            runner.hint_processor.syscall_handler.l2_to_l1_messages,
            runner.hint_processor.syscall_handler.internal_calls,
            call_result,
        )
    }

    #[cfg(not(feature = "cairo-native"))]
    #[inline(always)]
    #[allow(dead_code)]
    fn native_execute<S: StateReader, C: ContractClassCache>(
        &self,
        _state: &mut CachedState<S, C>,
        _sierra_program_and_entrypoints: Arc<(SierraProgram, ContractEntryPoints)>,
        _tx_execution_context: &mut TransactionExecutionContext,
        _block_context: &BlockContext,
    ) -> Result<CallInfo, TransactionError> {
        Err(TransactionError::SierraCompileError(
            "This version of SiR was compiled without the Cairo Native feature".to_string(),
        ))
    }

    #[cfg(feature = "cairo-native")]
    #[inline(always)]
    fn native_execute<S: StateReader, C: ContractClassCache>(
        &self,
        state: &mut CachedState<S, C>,
        sierra_program_and_entrypoints: Arc<(SierraProgram, ContractEntryPoints)>,
        tx_execution_context: &TransactionExecutionContext,
        block_context: &BlockContext,
        class_hash: &ClassHash,
        program_cache: Rc<RefCell<ProgramCache<'_, ClassHash>>>,
    ) -> Result<CallInfo, TransactionError> {
        use cairo_native::values::JITValue;

        use crate::{
            syscalls::business_logic_syscall_handler::SYSCALL_BASE, utils::NATIVE_CONTEXT,
        };

        // Ensure we're using the global context, if initialized.
        if let Some(native_context) = NATIVE_CONTEXT.get() {
            assert_eq!(program_cache.borrow().context(), native_context);
        }

        let sierra_program = &sierra_program_and_entrypoints.0;
        let contract_entrypoints = &sierra_program_and_entrypoints.1;

        let entry_point = match self.entry_point_type {
            EntryPointType::External => contract_entrypoints
                .external
                .iter()
                .find(|entry_point| entry_point.selector == self.entry_point_selector.to_biguint())
                .unwrap(),
            EntryPointType::Constructor => contract_entrypoints
                .constructor
                .iter()
                .find(|entry_point| entry_point.selector == self.entry_point_selector.to_biguint())
                .unwrap(),
            EntryPointType::L1Handler => contract_entrypoints
                .l1_handler
                .iter()
                .find(|entry_point| entry_point.selector == self.entry_point_selector.to_biguint())
                .unwrap(),
        };

        let native_executor = {
            let mut cache = program_cache.borrow_mut();
            if let Some(executor) = cache.get(*class_hash) {
                executor
            } else {
                cache.compile_and_insert(*class_hash, sierra_program)
            }
        };

        let contract_storage_state =
            ContractStorageState::new(state, self.contract_address.clone());

        let mut syscall_handler = NativeSyscallHandler {
            starknet_storage_state: contract_storage_state,
            events: Vec::new(),
            l2_to_l1_messages: Vec::new(),
            contract_address: self.contract_address.clone(),
            internal_calls: Vec::new(),
            caller_address: self.caller_address.clone(),
            entry_point_selector: self.entry_point_selector.clone(),
            tx_execution_context: tx_execution_context.clone(),
            block_context: block_context.clone(),
            program_cache: program_cache.clone(),
            resources_manager: Default::default(),
        };

        native_executor
            .borrow_mut()
            .get_module_mut()
            .remove_metadata::<SyscallHandlerMeta>();
        native_executor
            .borrow_mut()
            .get_module_mut()
            .insert_metadata(SyscallHandlerMeta::new(&mut syscall_handler));

        let entry_point_fn = &sierra_program
            .funcs
            .iter()
            .find(|x| x.id.id == (entry_point.function_idx as u64))
            .unwrap();

        let entry_point_id = &entry_point_fn.id;

        let calldata: Vec<_> = self
            .calldata
            .iter()
            .cloned()
            .map(JITValue::Felt252)
            .collect();

        let value = native_executor
            .borrow()
            .execute_contract(entry_point_id, &calldata, self.initial_gas)
            .map_err(|e| TransactionError::CustomError(format!("cairo-native error: {:?}", e)))?;

        Ok(CallInfo {
            caller_address: self.caller_address.clone(),
            call_type: Some(self.call_type.clone()),
            contract_address: self.contract_address.clone(),
            code_address: self.code_address.clone(),
            class_hash: Some(self.get_class_hash(syscall_handler.starknet_storage_state.state)?),
            entry_point_selector: Some(self.entry_point_selector.clone()),
            entry_point_type: Some(self.entry_point_type),
            calldata: self.calldata.clone(),
            retdata: value.return_values,
            execution_resources: None,
            events: syscall_handler.events,
            storage_read_values: syscall_handler.starknet_storage_state.read_values,
            accessed_storage_keys: syscall_handler.starknet_storage_state.accessed_keys,
            failure_flag: value.failure_flag,
            l2_to_l1_messages: syscall_handler.l2_to_l1_messages,
            internal_calls: syscall_handler.internal_calls,
            gas_consumed: self
                .initial_gas
                .saturating_sub(SYSCALL_BASE)
                .saturating_sub(value.remaining_gas),
        })
    }
}<|MERGE_RESOLUTION|>--- conflicted
+++ resolved
@@ -51,17 +51,7 @@
 #[cfg(feature = "cairo-native")]
 use {
     crate::syscalls::native_syscall_handler::NativeSyscallHandler,
-<<<<<<< HEAD
-    cairo_native::metadata::syscall_handler::SyscallHandlerMeta,
-=======
-    cairo_native::{
-        execution_result::NativeExecutionResult, metadata::syscall_handler::SyscallHandlerMeta,
-        utils::felt252_bigint,
-    },
-    core::cell::RefCell,
-    serde_json::Value,
-    std::rc::Rc,
->>>>>>> 5763f6b8
+    cairo_native::metadata::syscall_handler::SyscallHandlerMeta, core::cell::RefCell, std::rc::Rc,
 };
 
 #[derive(Debug, Default)]
