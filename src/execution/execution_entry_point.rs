use super::{
    CallInfo, CallResult, CallType, OrderedEvent, OrderedL2ToL1Message, TransactionExecutionContext,
};
<<<<<<< HEAD
=======
use crate::state::cached_state::CachedState;
>>>>>>> 3febaf63
use crate::{
    definitions::{block_context::BlockContext, constants::DEFAULT_ENTRY_POINT_SELECTOR},
    runner::StarknetRunner,
    services::api::contract_classes::{
        compiled_class::CompiledClass,
        deprecated_contract_class::{ContractClass, ContractEntryPoint, EntryPointType},
    },
    state::{
        cached_state::CachedState,
        contract_class_cache::ContractClassCache,
        contract_storage_state::ContractStorageState,
        state_api::{State, StateReader},
        ExecutionResourcesManager, StateDiff,
    },
    syscalls::{
        business_logic_syscall_handler::BusinessLogicSyscallHandler,
        deprecated_business_logic_syscall_handler::DeprecatedBLSyscallHandler,
        deprecated_syscall_handler::DeprecatedSyscallHintProcessor,
        syscall_handler::SyscallHintProcessor,
    },
    transaction::error::TransactionError,
    utils::{
        get_deployed_address_class_hash_at_address, parse_builtin_names,
        validate_contract_deployed, Address,
    },
};
use cairo_lang_starknet::casm_contract_class::{CasmContractClass, CasmContractEntryPoint};
use cairo_vm::{
    felt::Felt252,
    types::{
        program::Program,
        relocatable::{MaybeRelocatable, Relocatable},
    },
    vm::{
        runners::cairo_runner::{CairoArg, CairoRunner, ExecutionResources, RunResources},
        vm_core::VirtualMachine,
    },
};
use std::sync::Arc;

#[derive(Debug, Default)]
pub struct ExecutionResult {
    pub call_info: Option<CallInfo>,
    pub revert_error: Option<String>,
    pub n_reverted_steps: usize,
}

/// Represents a Cairo entry point execution of a StarkNet contract.

// TODO:initial_gas is a new field added in the current changes, it should be checked if we delete it once the new execution entry point is done
#[derive(Debug, Clone)]
pub struct ExecutionEntryPoint {
    pub(crate) call_type: CallType,
    pub(crate) contract_address: Address,
    pub(crate) code_address: Option<Address>,
    pub(crate) class_hash: Option<[u8; 32]>,
    pub(crate) calldata: Vec<Felt252>,
    pub(crate) caller_address: Address,
    pub(crate) entry_point_selector: Felt252,
    pub(crate) entry_point_type: EntryPointType,
    pub(crate) initial_gas: u128,
}
#[allow(clippy::too_many_arguments)]
impl ExecutionEntryPoint {
    pub fn new(
        contract_address: Address,
        calldata: Vec<Felt252>,
        entry_point_selector: Felt252,
        caller_address: Address,
        entry_point_type: EntryPointType,
        call_type: Option<CallType>,
        class_hash: Option<[u8; 32]>,
        initial_gas: u128,
    ) -> Self {
        ExecutionEntryPoint {
            call_type: call_type.unwrap_or(CallType::Call),
            contract_address,
            code_address: None,
            class_hash,
            calldata,
            caller_address,
            entry_point_selector,
            entry_point_type,
            initial_gas,
        }
    }

    /// Executes the selected entry point with the given calldata in the specified contract.
    /// The information collected from this run (number of steps required, modifications to the
    /// contract storage, etc.) is saved on the resources manager.
    /// Returns a CallInfo object that represents the execution.
    pub fn execute<T, C>(
        &self,
        state: &mut CachedState<T, C>,
        block_context: &BlockContext,
        resources_manager: &mut ExecutionResourcesManager,
        tx_execution_context: &mut TransactionExecutionContext,
        support_reverted: bool,
        max_steps: u64,
    ) -> Result<ExecutionResult, TransactionError>
    where
        T: StateReader,
        C: ContractClassCache,
    {
        // lookup the compiled class from the state.
        let class_hash = self.get_code_class_hash(state)?;
        let contract_class = state
            .get_contract_class(&class_hash)
            .map_err(|_| TransactionError::MissingCompiledClass)?;
        match contract_class {
            CompiledClass::Deprecated(contract_class) => {
                let call_info = self._execute_version0_class(
                    state,
                    resources_manager,
                    block_context,
                    tx_execution_context,
                    contract_class,
                    class_hash,
                )?;
                Ok(ExecutionResult {
                    call_info: Some(call_info),
                    revert_error: None,
                    n_reverted_steps: 0,
                })
            }
            CompiledClass::Casm(contract_class) => {
<<<<<<< HEAD
                let mut tmp_state = CachedState::new(
                    state.state_reader.clone(),
                    state.contract_class_cache.clone(),
                );
                tmp_state.cache = state.cache.clone();
                tmp_state.contract_class_cache_private = state.contract_class_cache_private.clone();

=======
>>>>>>> 3febaf63
                match self._execute(
                    state,
                    resources_manager,
                    block_context,
                    tx_execution_context,
                    contract_class,
                    class_hash,
                    support_reverted,
                ) {
<<<<<<< HEAD
                    Ok(call_info) => {
                        state
                            .contract_class_cache_private
                            .get_mut()
                            .extend(tmp_state.contract_class_cache_private.get_mut().drain());

                        let state_diff = StateDiff::from_cached_state(tmp_state)?;
                        state.apply_state_update(&state_diff)?;

                        Ok(ExecutionResult {
                            call_info: Some(call_info),
                            revert_error: None,
                            n_reverted_steps: 0,
                        })
                    }
=======
                    Ok(call_info) => Ok(ExecutionResult {
                        call_info: Some(call_info),
                        revert_error: None,
                        n_reverted_steps: 0,
                    }),
>>>>>>> 3febaf63
                    Err(e) => {
                        if !support_reverted {
                            return Err(e);
                        }

                        let n_reverted_steps =
                            (max_steps as usize) - resources_manager.cairo_usage.n_steps;
                        Ok(ExecutionResult {
                            call_info: None,
                            revert_error: Some(e.to_string()),
                            n_reverted_steps,
                        })
                    }
                }
            }
        }
    }

    /// Returns the entry point with selector corresponding with self.entry_point_selector, or the
    /// default if there is one and the requested one is not found.
    fn get_selected_entry_point_v0(
        &self,
        contract_class: &ContractClass,
        _class_hash: [u8; 32],
    ) -> Result<ContractEntryPoint, TransactionError> {
        let entry_points = contract_class
            .entry_points_by_type
            .get(&self.entry_point_type)
            .ok_or(TransactionError::InvalidEntryPoints)?;

        let mut default_entry_point = None;
        let entry_point = entry_points
            .iter()
            .filter_map(|x| {
                if x.selector() == &*DEFAULT_ENTRY_POINT_SELECTOR {
                    default_entry_point = Some(x);
                }

                (x.selector() == &self.entry_point_selector).then_some(x)
            })
            .fold(Ok(None), |acc, x| match acc {
                Ok(None) => Ok(Some(x)),
                _ => Err(TransactionError::NonUniqueEntryPoint),
            })?;

        entry_point
            .or(default_entry_point)
            .cloned()
            .ok_or(TransactionError::EntryPointNotFound)
    }

    fn get_selected_entry_point(
        &self,
        contract_class: &CasmContractClass,
        _class_hash: [u8; 32],
    ) -> Result<CasmContractEntryPoint, TransactionError> {
        let entry_points = match self.entry_point_type {
            EntryPointType::External => &contract_class.entry_points_by_type.external,
            EntryPointType::Constructor => &contract_class.entry_points_by_type.constructor,
            EntryPointType::L1Handler => &contract_class.entry_points_by_type.l1_handler,
        };

        let mut default_entry_point = None;
        let entry_point = entry_points
            .iter()
            .filter_map(|x| {
                if x.selector == DEFAULT_ENTRY_POINT_SELECTOR.to_biguint() {
                    default_entry_point = Some(x);
                }

                (x.selector == self.entry_point_selector.to_biguint()).then_some(x)
            })
            .fold(Ok(None), |acc, x| match acc {
                Ok(None) => Ok(Some(x)),
                _ => Err(TransactionError::NonUniqueEntryPoint),
            })?;
        entry_point
            .or(default_entry_point)
            .cloned()
            .ok_or(TransactionError::EntryPointNotFound)
    }

    fn build_call_info_deprecated<S: StateReader, C: ContractClassCache>(
        &self,
        previous_cairo_usage: ExecutionResources,
        resources_manager: &ExecutionResourcesManager,
        starknet_storage_state: ContractStorageState<S, C>,
        events: Vec<OrderedEvent>,
        l2_to_l1_messages: Vec<OrderedL2ToL1Message>,
        internal_calls: Vec<CallInfo>,
        retdata: Vec<Felt252>,
    ) -> Result<CallInfo, TransactionError> {
        let execution_resources = &resources_manager.cairo_usage - &previous_cairo_usage;

        Ok(CallInfo {
            caller_address: self.caller_address.clone(),
            call_type: Some(self.call_type.clone()),
            contract_address: self.contract_address.clone(),
            code_address: self.code_address.clone(),
            class_hash: Some(self.get_code_class_hash(starknet_storage_state.state)?),
            entry_point_selector: Some(self.entry_point_selector.clone()),
            entry_point_type: Some(self.entry_point_type),
            calldata: self.calldata.clone(),
            retdata,
            execution_resources: execution_resources.filter_unused_builtins(),
            events,
            l2_to_l1_messages,
            storage_read_values: starknet_storage_state.read_values,
            accessed_storage_keys: starknet_storage_state.accessed_keys,
            internal_calls,
            failure_flag: false,
            gas_consumed: 0,
        })
    }

    fn build_call_info<S: StateReader, C: ContractClassCache>(
        &self,
        previous_cairo_usage: ExecutionResources,
        resources_manager: &ExecutionResourcesManager,
        starknet_storage_state: ContractStorageState<S, C>,
        events: Vec<OrderedEvent>,
        l2_to_l1_messages: Vec<OrderedL2ToL1Message>,
        internal_calls: Vec<CallInfo>,
        call_result: CallResult,
    ) -> Result<CallInfo, TransactionError> {
        let execution_resources = &resources_manager.cairo_usage - &previous_cairo_usage;

        Ok(CallInfo {
            caller_address: self.caller_address.clone(),
            call_type: Some(self.call_type.clone()),
            contract_address: self.contract_address.clone(),
            code_address: self.code_address.clone(),
            class_hash: Some(self.get_code_class_hash(starknet_storage_state.state)?),
            entry_point_selector: Some(self.entry_point_selector.clone()),
            entry_point_type: Some(self.entry_point_type),
            calldata: self.calldata.clone(),
            retdata: call_result
                .retdata
                .iter()
                .map(|n| n.get_int_ref().cloned().unwrap_or_default())
                .collect(),
            execution_resources: execution_resources.filter_unused_builtins(),
            events,
            l2_to_l1_messages,
            storage_read_values: starknet_storage_state.read_values,
            accessed_storage_keys: starknet_storage_state.accessed_keys,
            internal_calls,
            failure_flag: !call_result.is_success,
            gas_consumed: call_result.gas_consumed,
        })
    }

    /// Returns the hash of the executed contract class.
    fn get_code_class_hash<S: State>(&self, state: &mut S) -> Result<[u8; 32], TransactionError> {
        if self.class_hash.is_some() {
            return match self.call_type {
                CallType::Delegate => Ok(self.class_hash.unwrap()),
                _ => Err(TransactionError::CallTypeIsNotDelegate),
            };
        }
        let code_address = match self.call_type {
            CallType::Call => Some(self.contract_address.clone()),
            CallType::Delegate => {
                if self.code_address.is_some() {
                    self.code_address.clone()
                } else {
                    return Err(TransactionError::AttempToUseNoneCodeAddress);
                }
            }
        };

        get_deployed_address_class_hash_at_address(state, &code_address.unwrap())
    }

    fn _execute_version0_class<S: StateReader, C: ContractClassCache>(
        &self,
        state: &mut CachedState<S, C>,
        resources_manager: &mut ExecutionResourcesManager,
        block_context: &BlockContext,
        tx_execution_context: &mut TransactionExecutionContext,
        contract_class: Arc<ContractClass>,
        class_hash: [u8; 32],
    ) -> Result<CallInfo, TransactionError> {
        let previous_cairo_usage = resources_manager.cairo_usage.clone();
        // fetch selected entry point
        let entry_point = self.get_selected_entry_point_v0(&contract_class, class_hash)?;

        // create starknet runner
        let mut vm = VirtualMachine::new(false);
        let mut cairo_runner = CairoRunner::new(&contract_class.program, "starknet", false)?;
        cairo_runner.initialize_function_runner(&mut vm)?;

        validate_contract_deployed(state, &self.contract_address)?;

        // prepare OS context
        //let os_context = runner.prepare_os_context();
        let os_context =
            StarknetRunner::<DeprecatedSyscallHintProcessor<S, C>>::prepare_os_context_cairo0(
                &cairo_runner,
                &mut vm,
            );

        // fetch syscall_ptr
        let initial_syscall_ptr: Relocatable = match os_context.get(0) {
            Some(MaybeRelocatable::RelocatableValue(ptr)) => ptr.to_owned(),
            _ => return Err(TransactionError::NotARelocatableValue),
        };

        let syscall_handler = DeprecatedBLSyscallHandler::new(
            tx_execution_context.clone(),
            state,
            resources_manager.clone(),
            self.caller_address.clone(),
            self.contract_address.clone(),
            block_context.clone(),
            initial_syscall_ptr,
        );
        let hint_processor =
            DeprecatedSyscallHintProcessor::new(syscall_handler, RunResources::default());
        let mut runner = StarknetRunner::new(cairo_runner, vm, hint_processor);

        // Positional arguments are passed to *args in the 'run_from_entrypoint' function.
        let data: Vec<MaybeRelocatable> = self.calldata.iter().map(|d| d.into()).collect();
        let alloc_pointer = runner
            .hint_processor
            .syscall_handler
            .allocate_segment(&mut runner.vm, data)?
            .into();

        let entry_point_args = [
            &CairoArg::Single(self.entry_point_selector.clone().into()),
            &CairoArg::Array(os_context.clone()),
            &CairoArg::Single(MaybeRelocatable::Int(self.calldata.len().into())),
            &CairoArg::Single(alloc_pointer),
        ];

        // cairo runner entry point
        runner.run_from_entrypoint(entry_point.offset(), &entry_point_args, None)?;
        runner.validate_and_process_os_context_for_version0_class(os_context)?;

        // When execution starts the stack holds entry_points_args + [ret_fp, ret_pc].
        let args_ptr = (runner
            .cairo_runner
            .get_initial_fp()
            .ok_or(TransactionError::MissingInitialFp)?
            - (entry_point_args.len() + 2))?;

        runner
            .vm
            .mark_address_range_as_accessed(args_ptr, entry_point_args.len())?;

        *resources_manager = runner
            .hint_processor
            .syscall_handler
            .resources_manager
            .clone();

        *tx_execution_context = runner
            .hint_processor
            .syscall_handler
            .tx_execution_context
            .clone();

        // Update resources usage (for bouncer).
        resources_manager.cairo_usage += &runner.get_execution_resources()?;

        let retdata = runner.get_return_values()?;

        self.build_call_info_deprecated::<S, C>(
            previous_cairo_usage,
            resources_manager,
            runner.hint_processor.syscall_handler.starknet_storage_state,
            runner.hint_processor.syscall_handler.events,
            runner.hint_processor.syscall_handler.l2_to_l1_messages,
            runner.hint_processor.syscall_handler.internal_calls,
            retdata,
        )
    }

    fn _execute<S: StateReader, C: ContractClassCache>(
        &self,
        state: &mut CachedState<S, C>,
        resources_manager: &mut ExecutionResourcesManager,
        block_context: &BlockContext,
        tx_execution_context: &mut TransactionExecutionContext,
        contract_class: Arc<CasmContractClass>,
        class_hash: [u8; 32],
        support_reverted: bool,
    ) -> Result<CallInfo, TransactionError> {
        let previous_cairo_usage = resources_manager.cairo_usage.clone();

        // fetch selected entry point
        let entry_point = self.get_selected_entry_point(&contract_class, class_hash)?;

        // create starknet runner
        let mut vm = VirtualMachine::new(false);
        // get a program from the casm contract class
        let program: Program = contract_class.as_ref().clone().try_into()?;
        // create and initialize a cairo runner for running cairo 1 programs.
        let mut cairo_runner = CairoRunner::new(&program, "starknet", false)?;

        cairo_runner.initialize_function_runner_cairo_1(
            &mut vm,
            &parse_builtin_names(&entry_point.builtins)?,
        )?;
        validate_contract_deployed(state, &self.contract_address)?;
        // prepare OS context
        let os_context = StarknetRunner::<SyscallHintProcessor<S, C>>::prepare_os_context_cairo1(
            &cairo_runner,
            &mut vm,
            self.initial_gas.into(),
        );

        // fetch syscall_ptr (it is the last element of the os_context)
        let initial_syscall_ptr: Relocatable = match os_context.last() {
            Some(MaybeRelocatable::RelocatableValue(ptr)) => ptr.to_owned(),
            _ => return Err(TransactionError::NotARelocatableValue),
        };

        let syscall_handler = BusinessLogicSyscallHandler::new(
            tx_execution_context.clone(),
            state,
            resources_manager.clone(),
            self.caller_address.clone(),
            self.contract_address.clone(),
            block_context.clone(),
            initial_syscall_ptr,
            support_reverted,
            self.entry_point_selector.clone(),
        );
        // create and attach a syscall hint processor to the starknet runner.
        let hint_processor = SyscallHintProcessor::new(
            syscall_handler,
            &contract_class.hints,
            RunResources::default(),
        );
        let mut runner = StarknetRunner::new(cairo_runner, vm, hint_processor);

        // TODO: handle error cases
        // Load builtin costs
        let builtin_costs: Vec<MaybeRelocatable> =
            vec![0.into(), 0.into(), 0.into(), 0.into(), 0.into()];
        let builtin_costs_ptr: MaybeRelocatable = runner
            .hint_processor
            .syscall_handler
            .allocate_segment(&mut runner.vm, builtin_costs)?
            .into();

        // Load extra data
        let core_program_end_ptr =
            (runner.cairo_runner.program_base.unwrap() + program.data_len()).unwrap();
        let program_extra_data: Vec<MaybeRelocatable> =
            vec![0x208B7FFF7FFF7FFE.into(), builtin_costs_ptr];
        runner
            .vm
            .load_data(core_program_end_ptr, &program_extra_data)
            .unwrap();

        // Positional arguments are passed to *args in the 'run_from_entrypoint' function.
        let data = self.calldata.iter().map(|d| d.into()).collect();
        let alloc_pointer: MaybeRelocatable = runner
            .hint_processor
            .syscall_handler
            .allocate_segment(&mut runner.vm, data)?
            .into();

        let mut entrypoint_args: Vec<CairoArg> = os_context
            .iter()
            .map(|x| CairoArg::Single(x.into()))
            .collect();
        entrypoint_args.push(CairoArg::Single(alloc_pointer.clone()));
        entrypoint_args.push(CairoArg::Single(
            alloc_pointer.add_usize(self.calldata.len()).unwrap(),
        ));

        let ref_vec: Vec<&CairoArg> = entrypoint_args.iter().collect();

        // run the Cairo1 entrypoint
        runner.run_from_entrypoint(
            entry_point.offset,
            &ref_vec,
            Some(program.data_len() + program_extra_data.len()),
        )?;

        runner
            .vm
            .mark_address_range_as_accessed(core_program_end_ptr, program_extra_data.len())?;

        runner.validate_and_process_os_context(os_context)?;

        // When execution starts the stack holds entry_points_args + [ret_fp, ret_pc].
        let initial_fp = runner
            .cairo_runner
            .get_initial_fp()
            .ok_or(TransactionError::MissingInitialFp)?;

        let args_ptr = initial_fp - (entrypoint_args.len() + 2);

        runner
            .vm
            .mark_address_range_as_accessed(args_ptr.unwrap(), entrypoint_args.len())?;

        *resources_manager = runner
            .hint_processor
            .syscall_handler
            .resources_manager
            .clone();

        *tx_execution_context = runner
            .hint_processor
            .syscall_handler
            .tx_execution_context
            .clone();

        // Update resources usage (for bouncer).
        resources_manager.cairo_usage += &runner.get_execution_resources()?;

        let call_result = runner.get_call_result(self.initial_gas)?;
        self.build_call_info::<S, C>(
            previous_cairo_usage,
            resources_manager,
            runner.hint_processor.syscall_handler.starknet_storage_state,
            runner.hint_processor.syscall_handler.events,
            runner.hint_processor.syscall_handler.l2_to_l1_messages,
            runner.hint_processor.syscall_handler.internal_calls,
            call_result,
        )
    }
}<|MERGE_RESOLUTION|>--- conflicted
+++ resolved
@@ -1,10 +1,6 @@
 use super::{
     CallInfo, CallResult, CallType, OrderedEvent, OrderedL2ToL1Message, TransactionExecutionContext,
 };
-<<<<<<< HEAD
-=======
-use crate::state::cached_state::CachedState;
->>>>>>> 3febaf63
 use crate::{
     definitions::{block_context::BlockContext, constants::DEFAULT_ENTRY_POINT_SELECTOR},
     runner::StarknetRunner,
@@ -17,7 +13,7 @@
         contract_class_cache::ContractClassCache,
         contract_storage_state::ContractStorageState,
         state_api::{State, StateReader},
-        ExecutionResourcesManager, StateDiff,
+        ExecutionResourcesManager,
     },
     syscalls::{
         business_logic_syscall_handler::BusinessLogicSyscallHandler,
@@ -131,16 +127,6 @@
                 })
             }
             CompiledClass::Casm(contract_class) => {
-<<<<<<< HEAD
-                let mut tmp_state = CachedState::new(
-                    state.state_reader.clone(),
-                    state.contract_class_cache.clone(),
-                );
-                tmp_state.cache = state.cache.clone();
-                tmp_state.contract_class_cache_private = state.contract_class_cache_private.clone();
-
-=======
->>>>>>> 3febaf63
                 match self._execute(
                     state,
                     resources_manager,
@@ -150,29 +136,11 @@
                     class_hash,
                     support_reverted,
                 ) {
-<<<<<<< HEAD
-                    Ok(call_info) => {
-                        state
-                            .contract_class_cache_private
-                            .get_mut()
-                            .extend(tmp_state.contract_class_cache_private.get_mut().drain());
-
-                        let state_diff = StateDiff::from_cached_state(tmp_state)?;
-                        state.apply_state_update(&state_diff)?;
-
-                        Ok(ExecutionResult {
-                            call_info: Some(call_info),
-                            revert_error: None,
-                            n_reverted_steps: 0,
-                        })
-                    }
-=======
                     Ok(call_info) => Ok(ExecutionResult {
                         call_info: Some(call_info),
                         revert_error: None,
                         n_reverted_steps: 0,
                     }),
->>>>>>> 3febaf63
                     Err(e) => {
                         if !support_reverted {
                             return Err(e);
