--- conflicted
+++ resolved
@@ -1,25 +1,3 @@
-<<<<<<< HEAD
-=======
-use crate::ContractClassCache;
-use std::{cell::RefCell, rc::Rc};
-
-use cairo_native::{
-    cache::ProgramCache,
-    starknet::{BlockInfo, ExecutionInfo, StarkNetSyscallHandler, SyscallResult, TxInfo, U256},
-};
-use cairo_vm::Felt252;
-use starknet::core::utils::cairo_short_string_to_felt;
-
-use crate::definitions::constants::CONSTRUCTOR_ENTRY_POINT_SELECTOR;
-use crate::execution::CallResult;
-use crate::hash_utils::calculate_contract_address;
-use crate::services::api::contract_class_errors::ContractClassError;
-use crate::services::api::contract_classes::compiled_class::CompiledClass;
-use crate::state::state_api::State;
-use crate::syscalls::business_logic_syscall_handler::KECCAK_ROUND_COST;
-use crate::utils::felt_to_hash;
-use crate::utils::ClassHash;
->>>>>>> 8b037c16
 use crate::{
     core::errors::state_errors::StateError,
     definitions::{block_context::BlockContext, constants::CONSTRUCTOR_ENTRY_POINT_SELECTOR},
@@ -49,8 +27,7 @@
     cache::ProgramCache,
     starknet::{BlockInfo, ExecutionInfo, StarkNetSyscallHandler, SyscallResult, TxInfo, U256},
 };
-use cairo_vm::felt::Felt252;
-use num_traits::Zero;
+use cairo_vm::Felt252;
 use starknet::core::utils::cairo_short_string_to_felt;
 use std::{cell::RefCell, rc::Rc};
 
@@ -366,12 +343,8 @@
         address_domain: u32,
         address: Felt252,
         gas: &mut u128,
-<<<<<<< HEAD
-    ) -> SyscallResult<cairo_vm::felt::Felt252> {
-=======
     ) -> SyscallResult<Felt252> {
         tracing::debug!("Called `storage_read({address_domain}, {address})` from Cairo Native");
->>>>>>> 8b037c16
         self.handle_syscall_request(gas, "storage_read")?;
         let value = match self.starknet_storage_state.read(Address(address)) {
             Ok(value) => Ok(value),
