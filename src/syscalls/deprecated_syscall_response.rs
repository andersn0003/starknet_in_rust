use super::deprecated_syscall_request::{
    CountFields, DeprecatedCallContractRequest, DeprecatedDeployRequest,
    DeprecatedGetBlockNumberRequest, DeprecatedGetBlockTimestampRequest,
    DeprecatedGetCallerAddressRequest, DeprecatedGetContractAddressRequest,
    DeprecatedGetSequencerAddressRequest, DeprecatedGetTxInfoRequest,
    DeprecatedGetTxSignatureRequest, DeprecatedStorageReadRequest,
};
use crate::{syscalls::syscall_handler_errors::SyscallHandlerError, utils::Address};
use cairo_vm::{felt, types::relocatable::Relocatable, vm::vm_core::VirtualMachine};
use felt::Felt252;

/// Trait to write the response of a deprecated system call
/// Takes in a mutable reference to a VirtualMachine and a Relocatable pointer to the system
///## Parameters:
///- vm: mutable reference to a VirtualMachine.
///- syscall_ptr: Relocatable pointer to the system.
pub(crate) trait DeprecatedWriteSyscallResponse {
    fn write_syscall_response(
        &self,
        vm: &mut VirtualMachine,
        syscall_ptr: Relocatable,
    ) -> Result<(), SyscallHandlerError>;
}

/// Structs to hold response data for different deprecated system calls
#[derive(Clone, Debug, PartialEq)]
pub(crate) struct DeprecatedCallContractResponse {
    retdata_size: usize,
    retdata: Relocatable,
}

#[derive(Clone, Debug, PartialEq)]
pub(crate) struct DeprecatedGetCallerAddressResponse {
    caller_address: Felt252,
}

#[derive(Clone, Debug, PartialEq)]
pub(crate) struct DeprecatedGetContractAddressResponse {
    contract_address: Address,
}

#[derive(Clone, Debug, PartialEq)]
pub(crate) struct DeprecatedGetSequencerAddressResponse {
    sequencer_address: Address,
}

#[derive(Clone, Debug, PartialEq)]
pub(crate) struct DeprecatedGetBlockTimestampResponse {
    block_timestamp: u64,
}

pub(crate) struct DeprecatedGetTxSignatureResponse {
    signature_len: usize,
    signature: Relocatable,
}

#[derive(Clone, Debug, PartialEq)]
pub(crate) struct DeprecatedGetBlockNumberResponse {
    block_number: u64,
}

impl DeprecatedCallContractResponse {
    pub(crate) const fn new(retdata_size: usize, retdata: Relocatable) -> Self {
        Self {
            retdata_size,
            retdata,
        }
    }
}

#[derive(Clone, Debug, PartialEq)]
pub(crate) struct DeprecatedGetTxInfoResponse {
    tx_info: Relocatable,
}

#[derive(Clone, Debug, PartialEq)]
pub(crate) struct DeprecatedStorageReadResponse {
    value: Felt252,
}

#[derive(Clone, Debug, PartialEq)]
pub(crate) struct DeprecatedDeployResponse {
    contract_address: Felt252,
    constructor_retdata_size: Felt252,
    constructor_retdata: Relocatable,
}

impl DeprecatedGetTxInfoResponse {
    pub const fn new(tx_info: Relocatable) -> Self {
        DeprecatedGetTxInfoResponse { tx_info }
    }
}

impl DeprecatedGetBlockTimestampResponse {
    pub(crate) const fn new(block_timestamp: u64) -> Self {
        DeprecatedGetBlockTimestampResponse { block_timestamp }
    }
}

impl DeprecatedGetSequencerAddressResponse {
    pub(crate) const fn new(sequencer_address: Address) -> Self {
        Self { sequencer_address }
    }
}

impl DeprecatedGetCallerAddressResponse {
    pub fn new(caller_addr: Address) -> Self {
        let caller_address = caller_addr.0;
        DeprecatedGetCallerAddressResponse { caller_address }
    }
}

impl DeprecatedGetTxSignatureResponse {
    pub const fn new(signature: Relocatable, signature_len: usize) -> Self {
        DeprecatedGetTxSignatureResponse {
            signature,
            signature_len,
        }
    }
}
impl DeprecatedGetContractAddressResponse {
    pub const fn new(contract_address: Address) -> Self {
        DeprecatedGetContractAddressResponse { contract_address }
    }
}

impl DeprecatedStorageReadResponse {
    pub const fn new(value: Felt252) -> Self {
        DeprecatedStorageReadResponse { value }
    }
}

impl DeprecatedGetBlockNumberResponse {
    pub(crate) const fn new(block_number: u64) -> Self {
        Self { block_number }
    }
}
impl DeprecatedDeployResponse {
    pub(crate) const fn new(
        contract_address: Felt252,
        constructor_retdata_size: Felt252,
        constructor_retdata: Relocatable,
    ) -> Self {
        Self {
            contract_address,
            constructor_retdata_size,
            constructor_retdata,
        }
    }
}

/// Implementation of the DeprecatedWriteSyscallResponse trait for the different structs.
/// Each struct writes the response of its corresponding system call in the VM's memory.

impl DeprecatedWriteSyscallResponse for DeprecatedCallContractResponse {
    fn write_syscall_response(
        &self,
        vm: &mut VirtualMachine,
        syscall_ptr: Relocatable,
    ) -> Result<(), SyscallHandlerError> {
        vm.insert_value::<Felt252>(
            (syscall_ptr + DeprecatedCallContractRequest::count_fields())?,
            self.retdata_size.into(),
        )?;
        vm.insert_value(
            (syscall_ptr + (DeprecatedCallContractRequest::count_fields() + 1))?,
            self.retdata,
        )?;
        Ok(())
    }
}

impl DeprecatedWriteSyscallResponse for DeprecatedGetCallerAddressResponse {
    fn write_syscall_response(
        &self,
        vm: &mut VirtualMachine,
        syscall_ptr: Relocatable,
    ) -> Result<(), SyscallHandlerError> {
        vm.insert_value(
            (syscall_ptr + DeprecatedGetCallerAddressRequest::count_fields())?,
            &self.caller_address,
        )?;
        Ok(())
    }
}

impl DeprecatedWriteSyscallResponse for DeprecatedGetBlockTimestampResponse {
    fn write_syscall_response(
        &self,
        vm: &mut VirtualMachine,
        syscall_ptr: Relocatable,
    ) -> Result<(), SyscallHandlerError> {
        vm.insert_value::<Felt252>(
            (syscall_ptr + DeprecatedGetBlockTimestampRequest::count_fields())?,
            self.block_timestamp.into(),
        )?;
        Ok(())
    }
}

impl DeprecatedWriteSyscallResponse for DeprecatedGetSequencerAddressResponse {
    fn write_syscall_response(
        &self,
        vm: &mut VirtualMachine,
        syscall_ptr: Relocatable,
    ) -> Result<(), SyscallHandlerError> {
        vm.insert_value::<Felt252>(
            (syscall_ptr + DeprecatedGetSequencerAddressRequest::count_fields())?,
            self.sequencer_address.0.clone(),
        )?;
        Ok(())
    }
}

impl DeprecatedWriteSyscallResponse for DeprecatedGetBlockNumberResponse {
    fn write_syscall_response(
        &self,
        vm: &mut VirtualMachine,
        syscall_ptr: Relocatable,
    ) -> Result<(), SyscallHandlerError> {
        vm.insert_value::<Felt252>(
            (syscall_ptr + DeprecatedGetBlockNumberRequest::count_fields())?,
            self.block_number.into(),
        )?;
        Ok(())
    }
}

impl DeprecatedWriteSyscallResponse for DeprecatedGetContractAddressResponse {
    fn write_syscall_response(
        &self,
        vm: &mut VirtualMachine,
        syscall_ptr: Relocatable,
    ) -> Result<(), SyscallHandlerError> {
        vm.insert_value::<Felt252>(
            (syscall_ptr + DeprecatedGetContractAddressRequest::count_fields())?,
            self.contract_address.0.clone(),
        )?;
        Ok(())
    }
}
impl DeprecatedWriteSyscallResponse for DeprecatedGetTxSignatureResponse {
    fn write_syscall_response(
        &self,
        vm: &mut VirtualMachine,
        syscall_ptr: Relocatable,
    ) -> Result<(), SyscallHandlerError> {
        vm.insert_value::<Felt252>(
            (syscall_ptr + DeprecatedGetTxSignatureRequest::count_fields())?,
            self.signature_len.into(),
        )?;
        vm.insert_value(
            (syscall_ptr + (DeprecatedGetTxSignatureRequest::count_fields() + 1))?,
            self.signature,
        )?;
        Ok(())
    }
}

impl DeprecatedWriteSyscallResponse for DeprecatedGetTxInfoResponse {
    fn write_syscall_response(
        &self,
        vm: &mut VirtualMachine,
        syscall_ptr: Relocatable,
    ) -> Result<(), SyscallHandlerError> {
        vm.insert_value(
            (syscall_ptr + DeprecatedGetTxInfoRequest::count_fields())?,
            self.tx_info,
        )?;
        Ok(())
    }
}

impl DeprecatedWriteSyscallResponse for DeprecatedDeployResponse {
    fn write_syscall_response(
        &self,
        vm: &mut VirtualMachine,
        syscall_ptr: Relocatable,
    ) -> Result<(), SyscallHandlerError> {
        vm.insert_value(
            (syscall_ptr + DeprecatedDeployRequest::count_fields())?,
            self.contract_address.clone(),
        )?;
        vm.insert_value(
            (syscall_ptr + (DeprecatedDeployRequest::count_fields() + 1))?,
            self.constructor_retdata_size.clone(),
        )?;
        vm.insert_value(
            (syscall_ptr + (DeprecatedDeployRequest::count_fields() + 2))?,
            self.constructor_retdata,
        )?;
        Ok(())
    }
}

impl DeprecatedWriteSyscallResponse for DeprecatedStorageReadResponse {
    fn write_syscall_response(
        &self,
        vm: &mut VirtualMachine,
        syscall_ptr: Relocatable,
    ) -> Result<(), SyscallHandlerError> {
        vm.insert_value(
            (syscall_ptr + DeprecatedStorageReadRequest::count_fields())?,
            self.value.clone(),
        )?;
        Ok(())
    }
}

#[cfg(test)]
mod tests {
    use std::{collections::HashMap, sync::Arc};

    use super::*;
    use crate::{
        add_segments,
        state::cached_state::CachedState,
        state::in_memory_state_reader::InMemoryStateReader,
        utils::{get_integer, test_utils::vm},
    };
    use cairo_vm::relocatable;

    type DeprecatedBLSyscallHandler<'a> =
        crate::syscalls::deprecated_business_logic_syscall_handler::DeprecatedBLSyscallHandler<
            'a,
            InMemoryStateReader,
        >;

    /// Unit test to check the write_get_caller_address_response function
    #[test]
    fn write_get_caller_address_response() {
        // Initialize a VM and syscall handler
<<<<<<< HEAD
        let mut state = CachedState::new(Arc::new(InMemoryStateReader::default()));
=======
        let mut state = CachedState::new(Arc::new(InMemoryStateReader::default()), HashMap::new());
>>>>>>> 303a8d11
        let syscall = DeprecatedBLSyscallHandler::default_with(&mut state);
        let mut vm = vm!();

        // Write the response of get_caller_address into the VM's memory
        add_segments!(vm, 2);

        let caller_address = 3;
        let response = DeprecatedGetCallerAddressResponse {
            caller_address: caller_address.into(),
        };

        // Check if the correct value is written in the expected memory location
        assert!(syscall
            .write_syscall_response(&response, &mut vm, relocatable!(1, 0))
            .is_ok());

        // Check Vm inserts
        // The .write_syscall_response should insert the response.caller_address in the position (1,1)

        assert_matches!(get_integer(&vm, relocatable!(1, 1)), Ok(x) if x == caller_address);
    }
}<|MERGE_RESOLUTION|>--- conflicted
+++ resolved
@@ -330,11 +330,7 @@
     #[test]
     fn write_get_caller_address_response() {
         // Initialize a VM and syscall handler
-<<<<<<< HEAD
-        let mut state = CachedState::new(Arc::new(InMemoryStateReader::default()));
-=======
         let mut state = CachedState::new(Arc::new(InMemoryStateReader::default()), HashMap::new());
->>>>>>> 303a8d11
         let syscall = DeprecatedBLSyscallHandler::default_with(&mut state);
         let mut vm = vm!();
 
