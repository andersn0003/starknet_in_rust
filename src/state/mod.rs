pub mod cached_state;
pub(crate) mod contract_storage_state;
pub mod in_memory_state_reader;
pub mod state_api;
pub mod state_cache;

use crate::{
    core::errors::state_errors::StateError,
    services::api::contract_classes::compiled_class::CompiledClass,
    utils::{
        get_keys, subtract_mappings, to_cache_state_storage_mapping, to_state_diff_storage_mapping,
    },
};
use cairo_vm::{felt::Felt252, vm::runners::cairo_runner::ExecutionResources};
use getset::Getters;
use std::{collections::HashMap, sync::Arc};

use crate::{
    transaction::error::TransactionError,
    utils::{Address, ClassHash},
};

use self::{cached_state::CachedState, state_api::StateReader};

#[derive(Clone, Debug, PartialEq, Eq)]
pub struct BlockInfo {
    /// The sequence number of the last block created.
    pub block_number: u64,
    /// Timestamp of the beginning of the last block creation attempt.
    pub block_timestamp: u64,
    /// L1 gas price (in Wei) measured at the beginning of the last block creation attempt.
    pub gas_price: u128,
    /// The sequencer address of this block.
    pub sequencer_address: Address,
}

impl BlockInfo {
    pub const fn empty(sequencer_address: Address) -> Self {
        BlockInfo {
            block_number: 0, // To do: In cairo-lang, this value is set to -1
            block_timestamp: 0,
            gas_price: 0,
            sequencer_address,
        }
    }

    pub const fn validate_legal_progress(
        &self,
        next_block_info: &BlockInfo,
    ) -> Result<(), TransactionError> {
        if self.block_number + 1 != next_block_info.block_number {
            return Err(TransactionError::InvalidBlockNumber);
        }

        if self.block_timestamp >= next_block_info.block_timestamp {
            return Err(TransactionError::InvalidBlockTimestamp);
        }

        Ok(())
    }
}

impl Default for BlockInfo {
    fn default() -> Self {
        Self {
            block_number: 0,
            block_timestamp: 0,
            gas_price: 0,
            sequencer_address: Address(0.into()),
        }
    }
}

#[derive(Clone, Debug, Default)]
pub struct ExecutionResourcesManager {
    pub(crate) syscall_counter: HashMap<String, u64>,
    pub(crate) cairo_usage: ExecutionResources,
}

impl ExecutionResourcesManager {
    pub fn new(syscalls: Vec<String>, cairo_usage: ExecutionResources) -> Self {
        let mut syscall_counter = HashMap::new();
        for syscall in syscalls {
            syscall_counter.insert(syscall, 0);
        }
        ExecutionResourcesManager {
            syscall_counter,
            cairo_usage,
        }
    }

    pub fn increment_syscall_counter(&mut self, syscall_name: &str, amount: u64) {
        *self
            .syscall_counter
            .entry(syscall_name.to_string())
            .or_default() += amount
    }

    pub fn get_syscall_counter(&self, syscall_name: &str) -> Option<u64> {
        self.syscall_counter
            .get(syscall_name)
            .map(ToOwned::to_owned)
    }
}

#[derive(Default, Clone, PartialEq, Eq, Debug, Getters)]
#[getset(get = "pub")]
pub struct StateDiff {
    pub(crate) address_to_class_hash: HashMap<Address, ClassHash>,
    pub(crate) address_to_nonce: HashMap<Address, Felt252>,
    pub(crate) class_hash_to_compiled_class: HashMap<ClassHash, CompiledClass>,
    pub(crate) storage_updates: HashMap<Address, HashMap<Felt252, Felt252>>,
}

impl StateDiff {
    pub const fn new(
        address_to_class_hash: HashMap<Address, ClassHash>,
        address_to_nonce: HashMap<Address, Felt252>,
        class_hash_to_compiled_class: HashMap<ClassHash, CompiledClass>,
        storage_updates: HashMap<Address, HashMap<Felt252, Felt252>>,
    ) -> Self {
        StateDiff {
            address_to_class_hash,
            address_to_nonce,
            class_hash_to_compiled_class,
            storage_updates,
        }
    }

    pub fn from_cached_state<T>(cached_state: CachedState<T>) -> Result<Self, StateError>
    where
        T: StateReader,
    {
        let state_cache = cached_state.cache().to_owned();

        let substracted_maps = subtract_mappings(
            state_cache.storage_writes.clone(),
            state_cache.storage_initial_values.clone(),
        );

        let storage_updates = to_state_diff_storage_mapping(substracted_maps);

        let address_to_nonce = subtract_mappings(
            state_cache.nonce_writes.clone(),
            state_cache.nonce_initial_values.clone(),
        );

        let class_hash_to_compiled_class = subtract_mappings(
            state_cache.compiled_class_hash_writes.clone(),
            state_cache.compiled_class_hash_initial_values.clone(),
        );

        let address_to_class_hash = subtract_mappings(
            state_cache.class_hash_writes.clone(),
            state_cache.class_hash_initial_values,
        );

        Ok(StateDiff {
            address_to_class_hash,
            address_to_nonce,
            class_hash_to_compiled_class,
            storage_updates,
        })
    }

    pub fn to_cached_state<T>(&self, state_reader: Arc<T>) -> Result<CachedState<T>, StateError>
    where
        T: StateReader + Clone,
    {
<<<<<<< HEAD
        let mut cache_state = CachedState::new(state_reader);
=======
        let mut cache_state = CachedState::new(state_reader, HashMap::new());
>>>>>>> 303a8d11
        let cache_storage_mapping = to_cache_state_storage_mapping(&self.storage_updates);

        cache_state.cache_mut().set_initial_values(
            &self.address_to_class_hash,
            &self.class_hash_to_compiled_class,
            &self.address_to_nonce,
            &cache_storage_mapping,
        )?;
        Ok(cache_state)
    }

    pub fn squash(&mut self, other: StateDiff) -> Self {
        self.address_to_class_hash
            .extend(other.address_to_class_hash);
        let address_to_class_hash = self.address_to_class_hash.clone();

        self.address_to_nonce.extend(other.address_to_nonce);
        let address_to_nonce = self.address_to_nonce.clone();

        self.class_hash_to_compiled_class
            .extend(other.class_hash_to_compiled_class);
        let class_hash_to_compiled_class = self.class_hash_to_compiled_class.clone();

        let mut storage_updates = HashMap::new();

        let addresses: Vec<Address> =
            get_keys(self.storage_updates.clone(), other.storage_updates.clone());

        for address in addresses {
            let default: HashMap<Felt252, Felt252> = HashMap::new();
            let mut map_a = self
                .storage_updates
                .get(&address)
                .unwrap_or(&default)
                .to_owned();
            let map_b = other
                .storage_updates
                .get(&address)
                .unwrap_or(&default)
                .to_owned();
            map_a.extend(map_b);
            storage_updates.insert(address, map_a.clone());
        }

        StateDiff {
            address_to_class_hash,
            address_to_nonce,
            class_hash_to_compiled_class,
            storage_updates,
        }
    }
}

#[test]
fn test_validate_legal_progress() {
    let first_block = BlockInfo::default();
    let next_block: BlockInfo = BlockInfo {
        block_number: 1,
        block_timestamp: 1,
        ..Default::default()
    };

    assert!(first_block.validate_legal_progress(&next_block).is_ok())
}

#[cfg(test)]
mod test {
    use std::{collections::HashMap, sync::Arc};

    use super::StateDiff;
    use crate::{
        state::in_memory_state_reader::InMemoryStateReader,
        state::{
            cached_state::CachedState,
            state_api::StateReader,
            state_cache::{StateCache, StorageEntry},
        },
        utils::Address,
    };
    use cairo_vm::felt::Felt252;

    #[test]
    fn test_from_cached_state_without_updates() {
        let mut state_reader = InMemoryStateReader::default();

        let contract_address = Address(32123.into());
        let class_hash = [9; 32];
        let nonce = Felt252::new(42);

        state_reader
            .address_to_class_hash
            .insert(contract_address.clone(), class_hash);
        state_reader
            .address_to_nonce
            .insert(contract_address, nonce);

<<<<<<< HEAD
        let cached_state = CachedState::new(Arc::new(state_reader));
=======
        let cached_state = CachedState::new(Arc::new(state_reader), HashMap::new());
>>>>>>> 303a8d11

        let diff = StateDiff::from_cached_state(cached_state).unwrap();

        assert_eq!(0, diff.storage_updates.len());
    }

    #[test]
    fn execution_resources_manager_should_start_with_zero_syscall_counter() {
        let execution_resources_manager = super::ExecutionResourcesManager::new(
            vec!["syscall1".to_string(), "syscall2".to_string()],
            Default::default(),
        );

        assert_eq!(
            execution_resources_manager.get_syscall_counter("syscall1"),
            Some(0)
        );
        assert_eq!(
            execution_resources_manager.get_syscall_counter("syscall2"),
            Some(0)
        );
    }

    #[test]
    fn execution_resources_manager_should_increment_one_to_the_syscall_counter() {
        let mut execution_resources_manager = super::ExecutionResourcesManager::new(
            vec!["syscall1".to_string(), "syscall2".to_string()],
            Default::default(),
        );

        execution_resources_manager.increment_syscall_counter("syscall1", 1);

        assert_eq!(
            execution_resources_manager.get_syscall_counter("syscall1"),
            Some(1)
        );
        assert_eq!(
            execution_resources_manager.get_syscall_counter("syscall2"),
            Some(0)
        );
    }

    #[test]
    fn execution_resources_manager_should_add_syscall_if_not_present() {
        let mut execution_resources_manager = super::ExecutionResourcesManager::default();

        execution_resources_manager.increment_syscall_counter("syscall1", 1);

        assert_eq!(
            execution_resources_manager.get_syscall_counter("syscall1"),
            Some(1)
        );
    }

    #[test]
    fn state_diff_to_cached_state_should_return_correct_cached_state() {
        let mut state_reader = InMemoryStateReader::default();

        let contract_address = Address(32123.into());
        let class_hash = [9; 32];
        let nonce = Felt252::new(42);

        state_reader
            .address_to_class_hash
            .insert(contract_address.clone(), class_hash);
        state_reader
            .address_to_nonce
            .insert(contract_address.clone(), nonce);

<<<<<<< HEAD
        let cached_state_original = CachedState::new(Arc::new(state_reader.clone()));
=======
        let cached_state_original =
            CachedState::new(Arc::new(state_reader.clone()), HashMap::new());
>>>>>>> 303a8d11

        let diff = StateDiff::from_cached_state(cached_state_original.clone()).unwrap();

        let cached_state = diff.to_cached_state(Arc::new(state_reader)).unwrap();

        assert_eq!(
            cached_state_original.contract_classes(),
            cached_state.contract_classes()
        );
        assert_eq!(
            cached_state_original
                .get_nonce_at(&contract_address)
                .unwrap(),
            cached_state.get_nonce_at(&contract_address).unwrap()
        );
    }

    #[test]
    fn state_diff_squash_with_itself_should_return_same_diff() {
        let mut state_reader = InMemoryStateReader::default();

        let contract_address = Address(32123.into());
        let class_hash = [9; 32];
        let nonce = Felt252::new(42);

        state_reader
            .address_to_class_hash
            .insert(contract_address.clone(), class_hash);
        state_reader
            .address_to_nonce
            .insert(contract_address, nonce);

        let entry: StorageEntry = (Address(555.into()), [0; 32]);
        let mut storage_writes = HashMap::new();
        storage_writes.insert(entry, Felt252::new(666));
        let cache = StateCache::new(
            HashMap::new(),
            HashMap::new(),
            HashMap::new(),
            HashMap::new(),
            HashMap::new(),
            HashMap::new(),
            HashMap::new(),
            storage_writes,
            HashMap::new(),
        );
<<<<<<< HEAD
        let cached_state = CachedState::new_for_testing(Arc::new(state_reader), cache)
            .set_contract_classes_cache(ContractClassCache::new());
=======
        let cached_state =
            CachedState::new_for_testing(Arc::new(state_reader), cache, HashMap::new());
>>>>>>> 303a8d11

        let mut diff = StateDiff::from_cached_state(cached_state).unwrap();

        let diff_squashed = diff.squash(diff.clone());

        assert_eq!(diff, diff_squashed);
    }
}<|MERGE_RESOLUTION|>--- conflicted
+++ resolved
@@ -167,11 +167,7 @@
     where
         T: StateReader + Clone,
     {
-<<<<<<< HEAD
-        let mut cache_state = CachedState::new(state_reader);
-=======
         let mut cache_state = CachedState::new(state_reader, HashMap::new());
->>>>>>> 303a8d11
         let cache_storage_mapping = to_cache_state_storage_mapping(&self.storage_updates);
 
         cache_state.cache_mut().set_initial_values(
@@ -268,11 +264,7 @@
             .address_to_nonce
             .insert(contract_address, nonce);
 
-<<<<<<< HEAD
-        let cached_state = CachedState::new(Arc::new(state_reader));
-=======
         let cached_state = CachedState::new(Arc::new(state_reader), HashMap::new());
->>>>>>> 303a8d11
 
         let diff = StateDiff::from_cached_state(cached_state).unwrap();
 
@@ -342,12 +334,8 @@
             .address_to_nonce
             .insert(contract_address.clone(), nonce);
 
-<<<<<<< HEAD
-        let cached_state_original = CachedState::new(Arc::new(state_reader.clone()));
-=======
         let cached_state_original =
             CachedState::new(Arc::new(state_reader.clone()), HashMap::new());
->>>>>>> 303a8d11
 
         let diff = StateDiff::from_cached_state(cached_state_original.clone()).unwrap();
 
@@ -394,13 +382,8 @@
             storage_writes,
             HashMap::new(),
         );
-<<<<<<< HEAD
-        let cached_state = CachedState::new_for_testing(Arc::new(state_reader), cache)
-            .set_contract_classes_cache(ContractClassCache::new());
-=======
         let cached_state =
             CachedState::new_for_testing(Arc::new(state_reader), cache, HashMap::new());
->>>>>>> 303a8d11
 
         let mut diff = StateDiff::from_cached_state(cached_state).unwrap();
 
