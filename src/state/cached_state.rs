use super::{
    contract_class_cache::ContractClassCache,
    state_api::{State, StateReader},
    state_cache::{StateCache, StorageEntry},
};
use crate::{
    core::errors::state_errors::StateError,
    services::api::contract_classes::compiled_class::CompiledClass,
    state::StateDiff,
    utils::{
        get_erc20_balance_var_addresses, subtract_mappings, to_cache_state_storage_mapping,
        Address, ClassHash,
    },
};
use cairo_vm::felt::Felt252;
use getset::{Getters, MutGetters};
use num_traits::Zero;
use std::{
    cell::RefCell,
    collections::{HashMap, HashSet},
    sync::Arc,
};

pub const UNINITIALIZED_CLASS_HASH: &ClassHash = &[0u8; 32];

/// Represents a cached state of contract classes with optional caches.
#[derive(Default, Clone, Debug, Getters, MutGetters)]
pub struct CachedState<T: StateReader, C: ContractClassCache> {
    pub state_reader: Arc<T>,
    #[getset(get = "pub", get_mut = "pub")]
    pub(crate) cache: StateCache,

    #[getset(get = "pub", get_mut = "pub")]
    pub(crate) contract_class_cache: Arc<C>,
    pub(crate) contract_class_cache_private: RefCell<HashMap<ClassHash, CompiledClass>>,
}

impl<T: StateReader, C: ContractClassCache> CachedState<T, C> {
    /// Constructor, creates a new cached state.
    pub fn new(state_reader: Arc<T>, contract_classes: Arc<C>) -> Self {
        Self {
            cache: StateCache::default(),
            state_reader,
            contract_class_cache: contract_classes,
            contract_class_cache_private: RefCell::new(HashMap::new()),
        }
    }

    /// Creates a CachedState for testing purposes.
    pub fn new_for_testing(
        state_reader: Arc<T>,
        cache: StateCache,
        contract_classes: Arc<C>,
    ) -> Self {
        Self {
            cache,
            state_reader,
            contract_class_cache: contract_classes,
            contract_class_cache_private: RefCell::new(HashMap::new()),
        }
    }

    pub fn drain_private_contract_class_cache(
        &self,
    ) -> impl Iterator<Item = (ClassHash, CompiledClass)> {
        self.contract_class_cache_private.take().into_iter()
    }
}

impl<T: StateReader, C: ContractClassCache> StateReader for CachedState<T, C> {
    /// Returns the class hash for a given contract address.
    /// Returns zero as default value if missing
    fn get_class_hash_at(&self, contract_address: &Address) -> Result<ClassHash, StateError> {
        self.cache
            .get_class_hash(contract_address)
            .map(|a| Ok(*a))
            .unwrap_or_else(|| self.state_reader.get_class_hash_at(contract_address))
    }

    /// Returns the nonce for a given contract address.
    fn get_nonce_at(&self, contract_address: &Address) -> Result<Felt252, StateError> {
        if self.cache.get_nonce(contract_address).is_none() {
            return self.state_reader.get_nonce_at(contract_address);
        }
        self.cache
            .get_nonce(contract_address)
            .ok_or_else(|| StateError::NoneNonce(contract_address.clone()))
            .cloned()
    }

    /// Returns storage data for a given storage entry.
    /// Returns zero as default value if missing
    fn get_storage_at(&self, storage_entry: &StorageEntry) -> Result<Felt252, StateError> {
        self.cache
            .get_storage(storage_entry)
            .map(|v| Ok(v.clone()))
            .unwrap_or_else(|| self.state_reader.get_storage_at(storage_entry))
    }

    // TODO: check if that the proper way to store it (converting hash to address)
    /// Returned the compiled class hash for a given class hash.
    fn get_compiled_class_hash(&self, class_hash: &ClassHash) -> Result<ClassHash, StateError> {
        if self
            .cache
            .class_hash_to_compiled_class_hash
            .get(class_hash)
            .is_none()
        {
            return self.state_reader.get_compiled_class_hash(class_hash);
        }
        self.cache
            .class_hash_to_compiled_class_hash
            .get(class_hash)
            .ok_or_else(|| StateError::NoneCompiledClass(*class_hash))
            .cloned()
    }

    /// Returns the contract class for a given class hash.
    fn get_contract_class(&self, class_hash: &ClassHash) -> Result<CompiledClass, StateError> {
        // This method can receive both compiled_class_hash & class_hash and return both casm and deprecated contract classes
        //, which can be on the cache or on the state_reader, different cases will be described below:
        if class_hash == UNINITIALIZED_CLASS_HASH {
            return Err(StateError::UninitiaizedClassHash);
        }

        // I: FETCHING FROM CACHE
        let mut private_cache = self.contract_class_cache_private.borrow_mut();
        if let Some(compiled_class) = private_cache.get(class_hash) {
            return Ok(compiled_class.clone());
        } else if let Some(compiled_class) =
            self.contract_class_cache().get_contract_class(*class_hash)
        {
            private_cache.insert(*class_hash, compiled_class.clone());
            return Ok(compiled_class);
        }

        // I: CASM CONTRACT CLASS : CLASS_HASH
        if let Some(compiled_class_hash) =
            self.cache.class_hash_to_compiled_class_hash.get(class_hash)
        {
            if let Some(casm_class) = self
                .contract_class_cache_private
                .borrow()
                .get(compiled_class_hash)
            {
                return Ok(casm_class.clone());
            } else if let Some(casm_class) = self
                .contract_class_cache()
                .get_contract_class(*compiled_class_hash)
            {
                self.contract_class_cache_private
                    .borrow_mut()
                    .insert(*class_hash, casm_class.clone());
                return Ok(casm_class);
            }
        }

        // II: FETCHING FROM STATE_READER
        self.state_reader.get_contract_class(class_hash)
    }
}

impl<T: StateReader, C: ContractClassCache> State for CachedState<T, C> {
    /// Stores a contract class in the cache.
    fn set_contract_class(
        &mut self,
        class_hash: &ClassHash,
        contract_class: &CompiledClass,
    ) -> Result<(), StateError> {
        // `RefCell::get_mut()` provides a mutable reference without the borrowing overhead when we
        // have a mutable reference to the `RefCell` available.
        self.contract_class_cache_private
            .get_mut()
            .insert(*class_hash, contract_class.clone());

        Ok(())
    }

    /// Deploys a new contract and updates the cache.
    fn deploy_contract(
        &mut self,
        deploy_contract_address: Address,
        class_hash: ClassHash,
    ) -> Result<(), StateError> {
        if deploy_contract_address == Address(0.into()) {
            return Err(StateError::ContractAddressOutOfRangeAddress(
                deploy_contract_address.clone(),
            ));
        }

        match self.get_class_hash_at(&deploy_contract_address) {
            Ok(x) if x == [0; 32] => {}
            Ok(_) => {
                return Err(StateError::ContractAddressUnavailable(
                    deploy_contract_address.clone(),
                ))
            }
            _ => {}
        }

        self.cache
            .class_hash_writes
            .insert(deploy_contract_address.clone(), class_hash);
        Ok(())
    }

    fn increment_nonce(&mut self, contract_address: &Address) -> Result<(), StateError> {
        let new_nonce = self.get_nonce_at(contract_address)? + Felt252::from(1);
        self.cache
            .nonce_writes
            .insert(contract_address.clone(), new_nonce);
        Ok(())
    }

    fn set_storage_at(&mut self, storage_entry: &StorageEntry, value: Felt252) {
        self.cache
            .storage_writes
            .insert(storage_entry.clone(), value);
    }

    fn set_class_hash_at(
        &mut self,
        deploy_contract_address: Address,
        class_hash: ClassHash,
    ) -> Result<(), StateError> {
        if deploy_contract_address == Address(0.into()) {
            return Err(StateError::ContractAddressOutOfRangeAddress(
                deploy_contract_address,
            ));
        }

        self.cache
            .class_hash_writes
            .insert(deploy_contract_address, class_hash);
        Ok(())
    }

    fn set_compiled_class_hash(
        &mut self,
        class_hash: &Felt252,
        compiled_class_hash: &Felt252,
    ) -> Result<(), StateError> {
        let class_hash = class_hash.to_be_bytes();
        let compiled_class_hash = compiled_class_hash.to_be_bytes();

        self.cache
            .class_hash_to_compiled_class_hash
            .insert(class_hash, compiled_class_hash);
        Ok(())
    }

    fn apply_state_update(&mut self, state_updates: &StateDiff) -> Result<(), StateError> {
        let storage_updates = to_cache_state_storage_mapping(&state_updates.storage_updates);

        self.cache.update_writes(
            &state_updates.address_to_class_hash,
            &state_updates.class_hash_to_compiled_class,
            &state_updates.address_to_nonce,
            &storage_updates,
        );
        Ok(())
    }

    fn count_actual_storage_changes(
        &mut self,
        fee_token_and_sender_address: Option<(&Address, &Address)>,
    ) -> Result<(usize, usize), StateError> {
        self.update_initial_values_of_write_only_accesses()?;

        let mut storage_updates = subtract_mappings(
            self.cache.storage_writes.clone(),
            self.cache.storage_initial_values.clone(),
        );

        let storage_unique_updates = storage_updates.keys().map(|k| k.0.clone());

        let class_hash_updates: Vec<_> = subtract_mappings(
            self.cache.class_hash_writes.clone(),
            self.cache.class_hash_initial_values.clone(),
        )
        .keys()
        .cloned()
        .collect();

        let nonce_updates: Vec<_> = subtract_mappings(
            self.cache.nonce_writes.clone(),
            self.cache.nonce_initial_values.clone(),
        )
        .keys()
        .cloned()
        .collect();

        let mut modified_contracts: HashSet<Address> = HashSet::new();
        modified_contracts.extend(storage_unique_updates);
        modified_contracts.extend(class_hash_updates);
        modified_contracts.extend(nonce_updates);

        // Add fee transfer storage update before actually charging it, as it needs to be included in the
        // calculation of the final fee.
        if let Some((fee_token_address, sender_address)) = fee_token_and_sender_address {
            let (sender_low_key, _) = get_erc20_balance_var_addresses(sender_address)?;
            storage_updates.insert(
                (fee_token_address.clone(), sender_low_key),
                Felt252::default(),
            );
            modified_contracts.remove(fee_token_address);
        }

        Ok((modified_contracts.len(), storage_updates.len()))
    }

    /// Returns the class hash for a given contract address.
    /// Returns zero as default value if missing
    /// Adds the value to the cache's inital_values if not present
    fn get_class_hash_at(&mut self, contract_address: &Address) -> Result<ClassHash, StateError> {
        match self.cache.get_class_hash(contract_address) {
            Some(class_hash) => Ok(*class_hash),
            None => {
                let class_hash = self.state_reader.get_class_hash_at(contract_address)?;
                self.cache
                    .class_hash_initial_values
                    .insert(contract_address.clone(), class_hash);
                Ok(class_hash)
            }
        }
    }

    fn get_nonce_at(&mut self, contract_address: &Address) -> Result<Felt252, StateError> {
        if self.cache.get_nonce(contract_address).is_none() {
            let nonce = self.state_reader.get_nonce_at(contract_address)?;
            self.cache
                .nonce_initial_values
                .insert(contract_address.clone(), nonce);
        }
        Ok(self
            .cache
            .get_nonce(contract_address)
            .unwrap_or(&Felt252::zero())
            .clone())
    }

    /// Returns storage data for a given storage entry.
    /// Returns zero as default value if missing
    /// Adds the value to the cache's inital_values if not present
    fn get_storage_at(&mut self, storage_entry: &StorageEntry) -> Result<Felt252, StateError> {
        match self.cache.get_storage(storage_entry) {
            Some(value) => Ok(value.clone()),
            None => {
                let value = self.state_reader.get_storage_at(storage_entry)?;
                self.cache
                    .storage_initial_values
                    .insert(storage_entry.clone(), value.clone());
                Ok(value)
            }
        }
    }

    // TODO: check if that the proper way to store it (converting hash to address)
    fn get_compiled_class_hash(&mut self, class_hash: &ClassHash) -> Result<ClassHash, StateError> {
        let hash = self.cache.class_hash_to_compiled_class_hash.get(class_hash);
        if let Some(hash) = hash {
            Ok(*hash)
        } else {
            let compiled_class_hash = self.state_reader.get_compiled_class_hash(class_hash)?;
            let address = Address(Felt252::from_bytes_be(&compiled_class_hash));
            self.cache
                .class_hash_initial_values
                .insert(address, compiled_class_hash);
            Ok(compiled_class_hash)
        }
    }

    fn get_contract_class(&mut self, class_hash: &ClassHash) -> Result<CompiledClass, StateError> {
        // This method can receive both compiled_class_hash & class_hash and return both casm and deprecated contract classes
        //, which can be on the cache or on the state_reader, different cases will be described below:
        if class_hash == UNINITIALIZED_CLASS_HASH {
            return Err(StateError::UninitiaizedClassHash);
        }

        // I: FETCHING FROM CACHE
        // deprecated contract classes dont have compiled class hashes, so we only have one case
        // `RefCell::get_mut()` provides a mutable reference without the borrowing overhead when we
        // have a mutable reference to the `RefCell` available.
        if let Some(compiled_class) = self.contract_class_cache_private.get_mut().get(class_hash) {
            return Ok(compiled_class.clone());
        } else if let Some(compiled_class) =
            self.contract_class_cache().get_contract_class(*class_hash)
        {
            self.contract_class_cache_private
                .get_mut()
                .insert(*class_hash, compiled_class.clone());
            return Ok(compiled_class);
        }

        // I: CASM CONTRACT CLASS : CLASS_HASH
        if let Some(compiled_class_hash) =
            self.cache.class_hash_to_compiled_class_hash.get(class_hash)
        {
            // `RefCell::get_mut()` provides a mutable reference without the borrowing overhead when
            // we have a mutable reference to the `RefCell` available.
            if let Some(casm_class) = self
                .contract_class_cache_private
                .get_mut()
                .get(compiled_class_hash)
            {
                return Ok(casm_class.clone());
            } else if let Some(casm_class) = self
                .contract_class_cache()
                .get_contract_class(*compiled_class_hash)
            {
                self.contract_class_cache_private
                    .get_mut()
                    .insert(*class_hash, casm_class.clone());
                return Ok(casm_class);
            }
        }

        // II: FETCHING FROM STATE_READER
        let contract = self.state_reader.get_contract_class(class_hash)?;
        match contract {
            CompiledClass::Casm(ref casm_class) => {
                // We call this method instead of state_reader's in order to update the cache's class_hash_initial_values map
                let compiled_class_hash = self.get_compiled_class_hash(class_hash)?;
                self.set_contract_class(
                    &compiled_class_hash,
                    &CompiledClass::Casm(casm_class.clone()),
                )?;
            }
            CompiledClass::Deprecated(ref contract) => {
                self.set_contract_class(class_hash, &CompiledClass::Deprecated(contract.clone()))?
            }
        }
        Ok(contract)
    }
}

impl<T: StateReader> CachedState<T> {
    // Updates the cache's storage_initial_values according to those in storage_writes
    // If a key is present in the storage_writes but not in storage_initial_values,
    // the initial value for that key will be fetched from the state_reader and inserted into the cache's storage_initial_values
    // The same process is applied to class hash and nonce values.
    fn update_initial_values_of_write_only_accesses(&mut self) -> Result<(), StateError> {
        // Update storage_initial_values with keys in storage_writes
        for storage_entry in self.cache.storage_writes.keys() {
            if !self
                .cache
                .storage_initial_values
                .contains_key(storage_entry)
            {
                // This key was first accessed via write, so we need to cache its initial value
                self.cache.storage_initial_values.insert(
                    storage_entry.clone(),
                    self.state_reader.get_storage_at(storage_entry)?,
                );
            }
        }
        for address in self.cache.class_hash_writes.keys() {
            if !self.cache.class_hash_initial_values.contains_key(address) {
                // This key was first accessed via write, so we need to cache its initial value
                self.cache.class_hash_initial_values.insert(
                    address.clone(),
                    self.state_reader.get_class_hash_at(address)?,
                );
            }
        }
        for contract_address in self.cache.nonce_writes.keys() {
            if !self
                .cache
                .nonce_initial_values
                .contains_key(contract_address)
            {
                // This key was first accessed via write, so we need to cache its initial value
                self.cache.nonce_initial_values.insert(
                    contract_address.clone(),
                    self.state_reader.get_nonce_at(contract_address)?,
                );
            }
        }
        Ok(())
    }
}

#[cfg(test)]
mod tests {
    use super::*;
    use crate::{
        services::api::contract_classes::deprecated_contract_class::ContractClass,
        state::{
            contract_class_cache::PermanentContractClassCache,
            in_memory_state_reader::InMemoryStateReader,
        },
    };
    use num_traits::One;
    use std::collections::HashMap;

    /// Test checks if class hashes and nonces are correctly fetched from the state reader.
    /// It also tests the increment_nonce method.
    #[test]
    fn get_class_hash_and_nonce_from_state_reader() {
        let mut state_reader = InMemoryStateReader::new(
            HashMap::new(),
            HashMap::new(),
            HashMap::new(),
            HashMap::new(),
            HashMap::new(),
        );

        let contract_address = Address(4242.into());
        let class_hash = [3; 32];
        let nonce = Felt252::new(47602);
        let storage_entry = (contract_address.clone(), [101; 32]);
        let storage_value = Felt252::new(1);

        state_reader
            .address_to_class_hash_mut()
            .insert(contract_address.clone(), class_hash);
        state_reader
            .address_to_nonce_mut()
            .insert(contract_address.clone(), nonce.clone());
        state_reader
            .address_to_storage_mut()
            .insert(storage_entry, storage_value);

        let mut cached_state = CachedState::new(
            Arc::new(state_reader),
            Arc::new(PermanentContractClassCache::default()),
        );

        assert_eq!(
            cached_state.get_class_hash_at(&contract_address).unwrap(),
            class_hash
        );
        assert_eq!(cached_state.get_nonce_at(&contract_address).unwrap(), nonce);
        cached_state.increment_nonce(&contract_address).unwrap();
        assert_eq!(
            cached_state.get_nonce_at(&contract_address).unwrap(),
            nonce + Felt252::new(1)
        );
    }

    /// This test checks if the contract class is correctly fetched from the state reader.
    #[test]
    fn get_contract_class_from_state_reader() {
        let mut state_reader = InMemoryStateReader::new(
            HashMap::new(),
            HashMap::new(),
            HashMap::new(),
            HashMap::new(),
            HashMap::new(),
        );
        let contract_class =
            ContractClass::from_path("starknet_programs/raw_contract_classes/class_with_abi.json")
                .unwrap();

        state_reader
            .class_hash_to_compiled_class
            .insert([1; 32], CompiledClass::Deprecated(Arc::new(contract_class)));

        let cached_state = CachedState::new(
            Arc::new(state_reader),
            Arc::new(PermanentContractClassCache::default()),
        );

        assert_eq!(
            cached_state.get_contract_class(&[1; 32]).unwrap(),
            cached_state
                .state_reader
                .get_contract_class(&[1; 32])
                .unwrap()
        );
    }

    /// This test verifies the correct handling of storage in the cached state.
    #[test]
    fn cached_state_storage_test() {
        let mut cached_state = CachedState::new(
            Arc::new(InMemoryStateReader::default()),
            Arc::new(PermanentContractClassCache::default()),
        );

        let storage_entry: StorageEntry = (Address(31.into()), [0; 32]);
        let value = Felt252::new(10);
        cached_state.set_storage_at(&storage_entry, value.clone());

        assert_eq!(cached_state.get_storage_at(&storage_entry).unwrap(), value);

        let storage_entry_2: StorageEntry = (Address(150.into()), [1; 32]);
        assert!(cached_state
            .get_storage_at(&storage_entry_2)
            .unwrap()
            .is_zero());
    }

    /// This test checks if deploying a contract works as expected.
    #[test]
    fn cached_state_deploy_contract_test() {
        let state_reader = Arc::new(InMemoryStateReader::default());

        let contract_address = Address(32123.into());

        let mut cached_state = CachedState::new(
            state_reader,
            Arc::new(PermanentContractClassCache::default()),
        );

        assert!(cached_state
            .deploy_contract(contract_address, [10; 32])
            .is_ok());
    }

    /// This test verifies the set and get storage values in the cached state.
    #[test]
    fn get_and_set_storage() {
        let state_reader = Arc::new(InMemoryStateReader::default());

        let contract_address = Address(31.into());
        let storage_key = [18; 32];
        let value = Felt252::new(912);

        let mut cached_state = CachedState::new(
            state_reader,
            Arc::new(PermanentContractClassCache::default()),
        );

        // set storage_key
        cached_state.set_storage_at(&(contract_address.clone(), storage_key), value.clone());
        let result = cached_state.get_storage_at(&(contract_address.clone(), storage_key));

        assert_eq!(result.unwrap(), value);

        // rewrite storage_key
        let new_value = value + 3_usize;

        cached_state.set_storage_at(&(contract_address.clone(), storage_key), new_value.clone());

        let new_result = cached_state.get_storage_at(&(contract_address, storage_key));

        assert_eq!(new_result.unwrap(), new_value);
    }

    /// This test ensures that an error is thrown if a contract address is out of range.
    #[test]
    fn deploy_contract_address_out_of_range_error_test() {
        let state_reader = InMemoryStateReader::new(
            HashMap::new(),
            HashMap::new(),
            HashMap::new(),
            HashMap::new(),
            HashMap::new(),
        );

        let contract_address = Address(0.into());

        let mut cached_state = CachedState::new(
            Arc::new(state_reader),
            Arc::new(PermanentContractClassCache::default()),
        );

        let result = cached_state
            .deploy_contract(contract_address.clone(), [10; 32])
            .unwrap_err();

        assert_matches!(
            result,
            StateError::ContractAddressOutOfRangeAddress(addr) if addr == contract_address
        );
    }

    /// This test ensures that an error is thrown if a contract address is already in use.
    #[test]
    fn deploy_contract_address_in_use_error_test() {
        let state_reader = InMemoryStateReader::new(
            HashMap::new(),
            HashMap::new(),
            HashMap::new(),
            HashMap::new(),
            HashMap::new(),
        );

        let contract_address = Address(42.into());

        let mut cached_state = CachedState::new(
            Arc::new(state_reader),
            Arc::new(PermanentContractClassCache::default()),
        );

        cached_state
            .deploy_contract(contract_address.clone(), [10; 32])
            .unwrap();
        let result = cached_state
            .deploy_contract(contract_address.clone(), [10; 32])
            .unwrap_err();

        assert_matches!(
            result,
            StateError::ContractAddressUnavailable(addr) if addr == contract_address
        );
    }

    /// This test checks if replacing a contract in the cached state works correctly.
    #[test]
    fn cached_state_replace_contract_test() {
        let state_reader = InMemoryStateReader::new(
            HashMap::new(),
            HashMap::new(),
            HashMap::new(),
            HashMap::new(),
            HashMap::new(),
        );

        let contract_address = Address(32123.into());

        let mut cached_state = CachedState::new(
            Arc::new(state_reader),
            Arc::new(PermanentContractClassCache::default()),
        );

        cached_state
            .deploy_contract(contract_address.clone(), [10; 32])
            .unwrap();

        assert!(cached_state
            .set_class_hash_at(contract_address.clone(), [12; 32])
            .is_ok());

        assert_matches!(
            cached_state.get_class_hash_at(&contract_address),
            Ok(class_hash) if class_hash == [12u8; 32]
        );
    }

    /// This test verifies  if the cached state's internal structures are correctly updated after applying a state update.
    #[test]
    fn cached_state_apply_state_update() {
        let state_reader = InMemoryStateReader::new(
            HashMap::new(),
            HashMap::new(),
            HashMap::new(),
            HashMap::new(),
            HashMap::new(),
        );

        let address_one = Address(Felt252::one());

        let mut cached_state = CachedState::new(
            Arc::new(state_reader),
            Arc::new(PermanentContractClassCache::default()),
        );

        let state_diff = StateDiff {
            address_to_class_hash: HashMap::from([(
                address_one.clone(),
                Felt252::one().to_be_bytes(),
            )]),
            address_to_nonce: HashMap::from([(address_one.clone(), Felt252::one())]),
            class_hash_to_compiled_class: HashMap::new(),
            storage_updates: HashMap::new(),
        };
        assert!(cached_state.apply_state_update(&state_diff).is_ok());
        assert!(cached_state
            .cache
            .nonce_writes
            .get(&address_one)
            .unwrap()
            .is_one());
        assert!(Felt252::from_bytes_be(
            cached_state
                .cache
                .class_hash_writes
                .get(&address_one)
                .unwrap()
        )
        .is_one());
        assert!(cached_state.cache.storage_writes.is_empty());
        assert!(cached_state.cache.nonce_initial_values.is_empty());
        assert!(cached_state.cache.class_hash_initial_values.is_empty());
    }

    /// This test calculate the number of actual storage changes.
    #[test]
    fn count_actual_storage_changes_test() {
        let state_reader = InMemoryStateReader::default();
<<<<<<< HEAD
        let mut cached_state = CachedState::new(
            Arc::new(state_reader),
            Arc::new(PermanentContractClassCache::default()),
        );
=======

        let mut cached_state = CachedState::new(Arc::new(state_reader), HashMap::new());
>>>>>>> 6327d2c8

        let address_one = Address(1.into());
        let address_two = Address(2.into());
        let storage_key_one = Felt252::from(1).to_be_bytes();
        let storage_key_two = Felt252::from(2).to_be_bytes();

        cached_state.cache.storage_initial_values =
            HashMap::from([((address_one.clone(), storage_key_one), Felt252::from(1))]);
        cached_state.cache.storage_writes = HashMap::from([
            ((address_one.clone(), storage_key_one), Felt252::from(1)),
            ((address_one.clone(), storage_key_two), Felt252::from(1)),
            ((address_two.clone(), storage_key_one), Felt252::from(1)),
            ((address_two.clone(), storage_key_two), Felt252::from(1)),
        ]);

        let fee_token_address = Address(123.into());
        let sender_address = Address(321.into());

        let expected_changes = {
            let n_storage_updates = 3 + 1; // + 1 fee transfer balance update
            let n_modified_contracts = 2;

            (n_modified_contracts, n_storage_updates)
        };
        let changes = cached_state
            .count_actual_storage_changes(Some((&fee_token_address, &sender_address)))
            .unwrap();

        assert_eq!(changes, expected_changes);

        // Check that the initial values were updated when counting changes
        assert_eq!(
            cached_state.cache.storage_initial_values,
            HashMap::from([
                ((address_one.clone(), storage_key_one), Felt252::from(1)),
                ((address_one, storage_key_two), Felt252::from(0)),
                ((address_two.clone(), storage_key_one), Felt252::from(0)),
                ((address_two, storage_key_two), Felt252::from(0)),
            ])
        )
    }
}<|MERGE_RESOLUTION|>--- conflicted
+++ resolved
@@ -434,7 +434,7 @@
     }
 }
 
-impl<T: StateReader> CachedState<T> {
+impl<T: StateReader, C: ContractClassCache> CachedState<T, C> {
     // Updates the cache's storage_initial_values according to those in storage_writes
     // If a key is present in the storage_writes but not in storage_initial_values,
     // the initial value for that key will be fetched from the state_reader and inserted into the cache's storage_initial_values
@@ -780,15 +780,10 @@
     #[test]
     fn count_actual_storage_changes_test() {
         let state_reader = InMemoryStateReader::default();
-<<<<<<< HEAD
         let mut cached_state = CachedState::new(
             Arc::new(state_reader),
             Arc::new(PermanentContractClassCache::default()),
         );
-=======
-
-        let mut cached_state = CachedState::new(Arc::new(state_reader), HashMap::new());
->>>>>>> 6327d2c8
 
         let address_one = Address(1.into());
         let address_two = Address(2.into());
