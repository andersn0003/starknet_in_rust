use super::{
    contract_class_cache::ContractClassCache,
    state_api::{State, StateReader},
    state_cache::{StateCache, StorageEntry},
};
use crate::{
    core::errors::state_errors::StateError,
    services::api::contract_classes::compiled_class::CompiledClass,
    state::StateDiff,
    utils::{
        get_erc20_balance_var_addresses, subtract_mappings, to_cache_state_storage_mapping,
        Address, ClassHash,
    },
};
use cairo_vm::felt::Felt252;
use getset::{Getters, MutGetters};
use num_traits::Zero;
use std::{
    cell::RefCell,
    collections::{HashMap, HashSet},
    sync::Arc,
};

pub const UNINITIALIZED_CLASS_HASH: &ClassHash = &[0u8; 32];

/// Represents a cached state of contract classes with optional caches.
#[derive(Default, Clone, Debug, Getters, MutGetters)]
pub struct CachedState<T: StateReader, C: ContractClassCache> {
    pub state_reader: Arc<T>,
    #[getset(get = "pub", get_mut = "pub")]
    pub(crate) cache: StateCache,
<<<<<<< HEAD

    #[getset(get = "pub", get_mut = "pub")]
    pub(crate) contract_class_cache: Arc<C>,
    pub(crate) contract_class_cache_private: RefCell<HashMap<ClassHash, CompiledClass>>,
=======
    #[get = "pub"]
    pub(crate) contract_classes: ContractClassCache,
    cache_hits: usize,
    cache_misses: usize,
}

#[cfg(feature = "metrics")]
impl<T: StateReader> CachedState<T> {
    #[inline(always)]
    pub fn add_hit(&mut self) {
        self.cache_hits += 1;
    }

    #[inline(always)]
    pub fn add_miss(&mut self) {
        self.cache_misses += 1;
    }
}

#[cfg(not(feature = "metrics"))]
impl<T: StateReader> CachedState<T> {
    #[inline(always)]
    pub fn add_hit(&mut self) {
        // does nothing
    }

    #[inline(always)]
    pub fn add_miss(&mut self) {
        // does nothing
    }
>>>>>>> 579156a8
}

impl<T: StateReader, C: ContractClassCache> CachedState<T, C> {
    /// Constructor, creates a new cached state.
    pub fn new(state_reader: Arc<T>, contract_classes: Arc<C>) -> Self {
        Self {
            cache: StateCache::default(),
            state_reader,
<<<<<<< HEAD
            contract_class_cache: contract_classes,
            contract_class_cache_private: RefCell::new(HashMap::new()),
=======
            contract_classes,
            cache_hits: 0,
            cache_misses: 0,
>>>>>>> 579156a8
        }
    }

    /// Creates a CachedState for testing purposes.
    pub fn new_for_testing(
        state_reader: Arc<T>,
        cache: StateCache,
        contract_classes: Arc<C>,
    ) -> Self {
        Self {
            cache,
            state_reader,
<<<<<<< HEAD
            contract_class_cache: contract_classes,
            contract_class_cache_private: RefCell::new(HashMap::new()),
=======
            cache_hits: 0,
            cache_misses: 0,
>>>>>>> 579156a8
        }
    }

    pub fn drain_private_contract_class_cache(
        &self,
    ) -> impl Iterator<Item = (ClassHash, CompiledClass)> {
        self.contract_class_cache_private.take().into_iter()
    }
}

impl<T: StateReader, C: ContractClassCache> StateReader for CachedState<T, C> {
    /// Returns the class hash for a given contract address.
    /// Returns zero as default value if missing
    fn get_class_hash_at(&self, contract_address: &Address) -> Result<ClassHash, StateError> {
        self.cache
            .get_class_hash(contract_address)
            .map(|a| Ok(*a))
            .unwrap_or_else(|| self.state_reader.get_class_hash_at(contract_address))
    }

    /// Returns the nonce for a given contract address.
    fn get_nonce_at(&self, contract_address: &Address) -> Result<Felt252, StateError> {
        if self.cache.get_nonce(contract_address).is_none() {
            return self.state_reader.get_nonce_at(contract_address);
        }
        self.cache
            .get_nonce(contract_address)
            .ok_or_else(|| StateError::NoneNonce(contract_address.clone()))
            .cloned()
    }

    /// Returns storage data for a given storage entry.
    /// Returns zero as default value if missing
    fn get_storage_at(&self, storage_entry: &StorageEntry) -> Result<Felt252, StateError> {
        self.cache
            .get_storage(storage_entry)
            .map(|v| Ok(v.clone()))
            .unwrap_or_else(|| self.state_reader.get_storage_at(storage_entry))
    }

    // TODO: check if that the proper way to store it (converting hash to address)
    /// Returned the compiled class hash for a given class hash.
    fn get_compiled_class_hash(&self, class_hash: &ClassHash) -> Result<ClassHash, StateError> {
        if self
            .cache
            .class_hash_to_compiled_class_hash
            .get(class_hash)
            .is_none()
        {
            return self.state_reader.get_compiled_class_hash(class_hash);
        }
        self.cache
            .class_hash_to_compiled_class_hash
            .get(class_hash)
            .ok_or_else(|| StateError::NoneCompiledClass(*class_hash))
            .cloned()
    }

    /// Returns the contract class for a given class hash.
    fn get_contract_class(&self, class_hash: &ClassHash) -> Result<CompiledClass, StateError> {
        // This method can receive both compiled_class_hash & class_hash and return both casm and deprecated contract classes
        //, which can be on the cache or on the state_reader, different cases will be described below:
        if class_hash == UNINITIALIZED_CLASS_HASH {
            return Err(StateError::UninitiaizedClassHash);
        }

        // I: FETCHING FROM CACHE
        let mut private_cache = self.contract_class_cache_private.borrow_mut();
        if let Some(compiled_class) = private_cache.get(class_hash) {
            return Ok(compiled_class.clone());
        } else if let Some(compiled_class) =
            self.contract_class_cache().get_contract_class(*class_hash)
        {
            private_cache.insert(*class_hash, compiled_class.clone());
            return Ok(compiled_class);
        }

        // I: CASM CONTRACT CLASS : CLASS_HASH
        if let Some(compiled_class_hash) =
            self.cache.class_hash_to_compiled_class_hash.get(class_hash)
        {
            if let Some(casm_class) = self
                .contract_class_cache_private
                .borrow()
                .get(compiled_class_hash)
            {
                return Ok(casm_class.clone());
            } else if let Some(casm_class) = self
                .contract_class_cache()
                .get_contract_class(*compiled_class_hash)
            {
                self.contract_class_cache_private
                    .borrow_mut()
                    .insert(*class_hash, casm_class.clone());
                return Ok(casm_class);
            }
        }

        // II: FETCHING FROM STATE_READER
        self.state_reader.get_contract_class(class_hash)
    }
}

impl<T: StateReader, C: ContractClassCache> State for CachedState<T, C> {
    /// Stores a contract class in the cache.
    fn set_contract_class(
        &mut self,
        class_hash: &ClassHash,
        contract_class: &CompiledClass,
    ) -> Result<(), StateError> {
        // `RefCell::get_mut()` provides a mutable reference without the borrowing overhead when we
        // have a mutable reference to the `RefCell` available.
        self.contract_class_cache_private
            .get_mut()
            .insert(*class_hash, contract_class.clone());

        Ok(())
    }

    /// Deploys a new contract and updates the cache.
    fn deploy_contract(
        &mut self,
        deploy_contract_address: Address,
        class_hash: ClassHash,
    ) -> Result<(), StateError> {
        if deploy_contract_address == Address(0.into()) {
            return Err(StateError::ContractAddressOutOfRangeAddress(
                deploy_contract_address.clone(),
            ));
        }

        match self.get_class_hash_at(&deploy_contract_address) {
            Ok(x) if x == [0; 32] => {}
            Ok(_) => {
                return Err(StateError::ContractAddressUnavailable(
                    deploy_contract_address.clone(),
                ))
            }
            _ => {}
        }

        self.cache
            .class_hash_writes
            .insert(deploy_contract_address.clone(), class_hash);
        Ok(())
    }

    fn increment_nonce(&mut self, contract_address: &Address) -> Result<(), StateError> {
        let new_nonce = self.get_nonce_at(contract_address)? + Felt252::from(1);
        self.cache
            .nonce_writes
            .insert(contract_address.clone(), new_nonce);
        Ok(())
    }

    fn set_storage_at(&mut self, storage_entry: &StorageEntry, value: Felt252) {
        self.cache
            .storage_writes
            .insert(storage_entry.clone(), value);
    }

    fn set_class_hash_at(
        &mut self,
        deploy_contract_address: Address,
        class_hash: ClassHash,
    ) -> Result<(), StateError> {
        if deploy_contract_address == Address(0.into()) {
            return Err(StateError::ContractAddressOutOfRangeAddress(
                deploy_contract_address,
            ));
        }

        self.cache
            .class_hash_writes
            .insert(deploy_contract_address, class_hash);
        Ok(())
    }

    fn set_compiled_class_hash(
        &mut self,
        class_hash: &Felt252,
        compiled_class_hash: &Felt252,
    ) -> Result<(), StateError> {
        let class_hash = class_hash.to_be_bytes();
        let compiled_class_hash = compiled_class_hash.to_be_bytes();

        self.cache
            .class_hash_to_compiled_class_hash
            .insert(class_hash, compiled_class_hash);
        Ok(())
    }

    fn apply_state_update(&mut self, state_updates: &StateDiff) -> Result<(), StateError> {
        let storage_updates = to_cache_state_storage_mapping(&state_updates.storage_updates);

        self.cache.update_writes(
            &state_updates.address_to_class_hash,
            &state_updates.class_hash_to_compiled_class,
            &state_updates.address_to_nonce,
            &storage_updates,
        );
        Ok(())
    }

    fn count_actual_storage_changes(
        &mut self,
        fee_token_and_sender_address: Option<(&Address, &Address)>,
    ) -> Result<(usize, usize), StateError> {
        self.update_initial_values_of_write_only_accesses()?;

        let mut storage_updates = subtract_mappings(
            self.cache.storage_writes.clone(),
            self.cache.storage_initial_values.clone(),
        );

        let storage_unique_updates = storage_updates.keys().map(|k| k.0.clone());

        let class_hash_updates: Vec<_> = subtract_mappings(
            self.cache.class_hash_writes.clone(),
            self.cache.class_hash_initial_values.clone(),
        )
        .keys()
        .cloned()
        .collect();

        let nonce_updates: Vec<_> = subtract_mappings(
            self.cache.nonce_writes.clone(),
            self.cache.nonce_initial_values.clone(),
        )
        .keys()
        .cloned()
        .collect();

        let mut modified_contracts: HashSet<Address> = HashSet::new();
        modified_contracts.extend(storage_unique_updates);
        modified_contracts.extend(class_hash_updates);
        modified_contracts.extend(nonce_updates);

        // Add fee transfer storage update before actually charging it, as it needs to be included in the
        // calculation of the final fee.
        if let Some((fee_token_address, sender_address)) = fee_token_and_sender_address {
            let (sender_low_key, _) = get_erc20_balance_var_addresses(sender_address)?;
            storage_updates.insert(
                (fee_token_address.clone(), sender_low_key),
                Felt252::default(),
            );
            modified_contracts.remove(fee_token_address);
        }

        Ok((modified_contracts.len(), storage_updates.len()))
    }

    /// Returns the class hash for a given contract address.
    /// Returns zero as default value if missing
    /// Adds the value to the cache's inital_values if not present
    fn get_class_hash_at(&mut self, contract_address: &Address) -> Result<ClassHash, StateError> {
        match self.cache.get_class_hash(contract_address).cloned() {
            Some(class_hash) => {
                self.add_hit();
                Ok(class_hash)
            }
            None => {
                self.add_miss();
                let class_hash = self.state_reader.get_class_hash_at(contract_address)?;
                self.cache
                    .class_hash_initial_values
                    .insert(contract_address.clone(), class_hash);
                Ok(class_hash)
            }
        }
    }

    fn get_nonce_at(&mut self, contract_address: &Address) -> Result<Felt252, StateError> {
        if self.cache.get_nonce(contract_address).is_none() {
            self.add_miss();
            let nonce = self.state_reader.get_nonce_at(contract_address)?;
            self.cache
                .nonce_initial_values
                .insert(contract_address.clone(), nonce);
        } else {
            self.add_hit();
        }
        Ok(self
            .cache
            .get_nonce(contract_address)
            .unwrap_or(&Felt252::zero())
            .clone())
    }

    /// Returns storage data for a given storage entry.
    /// Returns zero as default value if missing
    /// Adds the value to the cache's inital_values if not present
    fn get_storage_at(&mut self, storage_entry: &StorageEntry) -> Result<Felt252, StateError> {
        match self.cache.get_storage(storage_entry).cloned() {
            Some(value) => {
                self.add_hit();
                Ok(value)
            }
            None => {
                self.add_miss();
                let value = self.state_reader.get_storage_at(storage_entry)?;
                self.cache
                    .storage_initial_values
                    .insert(storage_entry.clone(), value.clone());
                Ok(value)
            }
        }
    }

    // TODO: check if that the proper way to store it (converting hash to address)
    fn get_compiled_class_hash(&mut self, class_hash: &ClassHash) -> Result<ClassHash, StateError> {
        match self
            .cache
            .class_hash_to_compiled_class_hash
            .get(class_hash)
            .cloned()
        {
            Some(hash) => {
                self.add_hit();
                Ok(hash)
            }
            None => {
                self.add_miss();
                let compiled_class_hash = self.state_reader.get_compiled_class_hash(class_hash)?;
                let address = Address(Felt252::from_bytes_be(&compiled_class_hash));
                self.cache
                    .class_hash_initial_values
                    .insert(address, compiled_class_hash);
                Ok(compiled_class_hash)
            }
        }
    }

    fn get_contract_class(&mut self, class_hash: &ClassHash) -> Result<CompiledClass, StateError> {
        // This method can receive both compiled_class_hash & class_hash and return both casm and deprecated contract classes
        //, which can be on the cache or on the state_reader, different cases will be described below:
        if class_hash == UNINITIALIZED_CLASS_HASH {
            return Err(StateError::UninitiaizedClassHash);
        }

        // I: FETCHING FROM CACHE
        // deprecated contract classes dont have compiled class hashes, so we only have one case
<<<<<<< HEAD
        // `RefCell::get_mut()` provides a mutable reference without the borrowing overhead when we
        // have a mutable reference to the `RefCell` available.
        if let Some(compiled_class) = self.contract_class_cache_private.get_mut().get(class_hash) {
            return Ok(compiled_class.clone());
        } else if let Some(compiled_class) =
            self.contract_class_cache().get_contract_class(*class_hash)
        {
            self.contract_class_cache_private
                .get_mut()
                .insert(*class_hash, compiled_class.clone());
=======
        if let Some(compiled_class) = self.contract_classes.get(class_hash).cloned() {
            self.add_hit();
>>>>>>> 579156a8
            return Ok(compiled_class);
        }

        // I: CASM CONTRACT CLASS : CLASS_HASH
        if let Some(compiled_class_hash) =
            self.cache.class_hash_to_compiled_class_hash.get(class_hash)
        {
<<<<<<< HEAD
            // `RefCell::get_mut()` provides a mutable reference without the borrowing overhead when
            // we have a mutable reference to the `RefCell` available.
            if let Some(casm_class) = self
                .contract_class_cache_private
                .get_mut()
                .get(compiled_class_hash)
            {
                return Ok(casm_class.clone());
            } else if let Some(casm_class) = self
                .contract_class_cache()
                .get_contract_class(*compiled_class_hash)
            {
                self.contract_class_cache_private
                    .get_mut()
                    .insert(*class_hash, casm_class.clone());
=======
            if let Some(casm_class) = self.contract_classes.get(compiled_class_hash).cloned() {
                self.add_hit();
>>>>>>> 579156a8
                return Ok(casm_class);
            }
        }

        // II: FETCHING FROM STATE_READER
        let contract = self.state_reader.get_contract_class(class_hash)?;
        match contract {
            CompiledClass::Casm(ref casm_class) => {
                // We call this method instead of state_reader's in order to update the cache's class_hash_initial_values map
                let compiled_class_hash = self.get_compiled_class_hash(class_hash)?;
                self.set_contract_class(
                    &compiled_class_hash,
                    &CompiledClass::Casm(casm_class.clone()),
                )?;
            }
            CompiledClass::Deprecated(ref contract) => {
                self.set_contract_class(class_hash, &CompiledClass::Deprecated(contract.clone()))?
            }
        }
        Ok(contract)
    }
}

impl<T: StateReader, C: ContractClassCache> CachedState<T, C> {
    // Updates the cache's storage_initial_values according to those in storage_writes
    // If a key is present in the storage_writes but not in storage_initial_values,
    // the initial value for that key will be fetched from the state_reader and inserted into the cache's storage_initial_values
    // The same process is applied to class hash and nonce values.
    fn update_initial_values_of_write_only_accesses(&mut self) -> Result<(), StateError> {
        // Update storage_initial_values with keys in storage_writes
        for storage_entry in self.cache.storage_writes.keys() {
            if !self
                .cache
                .storage_initial_values
                .contains_key(storage_entry)
            {
                // This key was first accessed via write, so we need to cache its initial value
                self.cache.storage_initial_values.insert(
                    storage_entry.clone(),
                    self.state_reader.get_storage_at(storage_entry)?,
                );
            }
        }
        for address in self.cache.class_hash_writes.keys() {
            if !self.cache.class_hash_initial_values.contains_key(address) {
                // This key was first accessed via write, so we need to cache its initial value
                self.cache.class_hash_initial_values.insert(
                    address.clone(),
                    self.state_reader.get_class_hash_at(address)?,
                );
            }
        }
        for contract_address in self.cache.nonce_writes.keys() {
            if !self
                .cache
                .nonce_initial_values
                .contains_key(contract_address)
            {
                // This key was first accessed via write, so we need to cache its initial value
                self.cache.nonce_initial_values.insert(
                    contract_address.clone(),
                    self.state_reader.get_nonce_at(contract_address)?,
                );
            }
        }
        Ok(())
    }
}

#[cfg(test)]
mod tests {
    use super::*;
    use crate::{
        services::api::contract_classes::deprecated_contract_class::ContractClass,
        state::{
            contract_class_cache::PermanentContractClassCache,
            in_memory_state_reader::InMemoryStateReader,
        },
    };
    use num_traits::One;
    use std::collections::HashMap;

    /// Test checks if class hashes and nonces are correctly fetched from the state reader.
    /// It also tests the increment_nonce method.
    #[test]
    fn get_class_hash_and_nonce_from_state_reader() {
        let mut state_reader = InMemoryStateReader::new(
            HashMap::new(),
            HashMap::new(),
            HashMap::new(),
            HashMap::new(),
            HashMap::new(),
        );

        let contract_address = Address(4242.into());
        let class_hash = [3; 32];
        let nonce = Felt252::new(47602);
        let storage_entry = (contract_address.clone(), [101; 32]);
        let storage_value = Felt252::new(1);

        state_reader
            .address_to_class_hash_mut()
            .insert(contract_address.clone(), class_hash);
        state_reader
            .address_to_nonce_mut()
            .insert(contract_address.clone(), nonce.clone());
        state_reader
            .address_to_storage_mut()
            .insert(storage_entry, storage_value);

        let mut cached_state = CachedState::new(
            Arc::new(state_reader),
            Arc::new(PermanentContractClassCache::default()),
        );

        assert_eq!(
            cached_state.get_class_hash_at(&contract_address).unwrap(),
            class_hash
        );
        assert_eq!(cached_state.get_nonce_at(&contract_address).unwrap(), nonce);
        cached_state.increment_nonce(&contract_address).unwrap();
        assert_eq!(
            cached_state.get_nonce_at(&contract_address).unwrap(),
            nonce + Felt252::new(1)
        );
    }

    /// This test checks if the contract class is correctly fetched from the state reader.
    #[test]
    fn get_contract_class_from_state_reader() {
        let mut state_reader = InMemoryStateReader::new(
            HashMap::new(),
            HashMap::new(),
            HashMap::new(),
            HashMap::new(),
            HashMap::new(),
        );
        let contract_class =
            ContractClass::from_path("starknet_programs/raw_contract_classes/class_with_abi.json")
                .unwrap();

        state_reader
            .class_hash_to_compiled_class
            .insert([1; 32], CompiledClass::Deprecated(Arc::new(contract_class)));

        let cached_state = CachedState::new(
            Arc::new(state_reader),
            Arc::new(PermanentContractClassCache::default()),
        );

        assert_eq!(
            cached_state.get_contract_class(&[1; 32]).unwrap(),
            cached_state
                .state_reader
                .get_contract_class(&[1; 32])
                .unwrap()
        );
    }

    /// This test verifies the correct handling of storage in the cached state.
    #[test]
    fn cached_state_storage_test() {
        let mut cached_state = CachedState::new(
            Arc::new(InMemoryStateReader::default()),
            Arc::new(PermanentContractClassCache::default()),
        );

        let storage_entry: StorageEntry = (Address(31.into()), [0; 32]);
        let value = Felt252::new(10);
        cached_state.set_storage_at(&storage_entry, value.clone());

        assert_eq!(cached_state.get_storage_at(&storage_entry).unwrap(), value);

        let storage_entry_2: StorageEntry = (Address(150.into()), [1; 32]);
        assert!(cached_state
            .get_storage_at(&storage_entry_2)
            .unwrap()
            .is_zero());
    }

    /// This test checks if deploying a contract works as expected.
    #[test]
    fn cached_state_deploy_contract_test() {
        let state_reader = Arc::new(InMemoryStateReader::default());

        let contract_address = Address(32123.into());

        let mut cached_state = CachedState::new(
            state_reader,
            Arc::new(PermanentContractClassCache::default()),
        );

        assert!(cached_state
            .deploy_contract(contract_address, [10; 32])
            .is_ok());
    }

    /// This test verifies the set and get storage values in the cached state.
    #[test]
    fn get_and_set_storage() {
        let state_reader = Arc::new(InMemoryStateReader::default());

        let contract_address = Address(31.into());
        let storage_key = [18; 32];
        let value = Felt252::new(912);

        let mut cached_state = CachedState::new(
            state_reader,
            Arc::new(PermanentContractClassCache::default()),
        );

        // set storage_key
        cached_state.set_storage_at(&(contract_address.clone(), storage_key), value.clone());
        let result = cached_state.get_storage_at(&(contract_address.clone(), storage_key));

        assert_eq!(result.unwrap(), value);

        // rewrite storage_key
        let new_value = value + 3_usize;

        cached_state.set_storage_at(&(contract_address.clone(), storage_key), new_value.clone());

        let new_result = cached_state.get_storage_at(&(contract_address, storage_key));

        assert_eq!(new_result.unwrap(), new_value);
    }

    /// This test ensures that an error is thrown if a contract address is out of range.
    #[test]
    fn deploy_contract_address_out_of_range_error_test() {
        let state_reader = InMemoryStateReader::new(
            HashMap::new(),
            HashMap::new(),
            HashMap::new(),
            HashMap::new(),
            HashMap::new(),
        );

        let contract_address = Address(0.into());

        let mut cached_state = CachedState::new(
            Arc::new(state_reader),
            Arc::new(PermanentContractClassCache::default()),
        );

        let result = cached_state
            .deploy_contract(contract_address.clone(), [10; 32])
            .unwrap_err();

        assert_matches!(
            result,
            StateError::ContractAddressOutOfRangeAddress(addr) if addr == contract_address
        );
    }

    /// This test ensures that an error is thrown if a contract address is already in use.
    #[test]
    fn deploy_contract_address_in_use_error_test() {
        let state_reader = InMemoryStateReader::new(
            HashMap::new(),
            HashMap::new(),
            HashMap::new(),
            HashMap::new(),
            HashMap::new(),
        );

        let contract_address = Address(42.into());

        let mut cached_state = CachedState::new(
            Arc::new(state_reader),
            Arc::new(PermanentContractClassCache::default()),
        );

        cached_state
            .deploy_contract(contract_address.clone(), [10; 32])
            .unwrap();
        let result = cached_state
            .deploy_contract(contract_address.clone(), [10; 32])
            .unwrap_err();

        assert_matches!(
            result,
            StateError::ContractAddressUnavailable(addr) if addr == contract_address
        );
    }

    /// This test checks if replacing a contract in the cached state works correctly.
    #[test]
    fn cached_state_replace_contract_test() {
        let state_reader = InMemoryStateReader::new(
            HashMap::new(),
            HashMap::new(),
            HashMap::new(),
            HashMap::new(),
            HashMap::new(),
        );

        let contract_address = Address(32123.into());

        let mut cached_state = CachedState::new(
            Arc::new(state_reader),
            Arc::new(PermanentContractClassCache::default()),
        );

        cached_state
            .deploy_contract(contract_address.clone(), [10; 32])
            .unwrap();

        assert!(cached_state
            .set_class_hash_at(contract_address.clone(), [12; 32])
            .is_ok());

        assert_matches!(
            cached_state.get_class_hash_at(&contract_address),
            Ok(class_hash) if class_hash == [12u8; 32]
        );
    }

    /// This test verifies  if the cached state's internal structures are correctly updated after applying a state update.
    #[test]
    fn cached_state_apply_state_update() {
        let state_reader = InMemoryStateReader::new(
            HashMap::new(),
            HashMap::new(),
            HashMap::new(),
            HashMap::new(),
            HashMap::new(),
        );

        let address_one = Address(Felt252::one());

        let mut cached_state = CachedState::new(
            Arc::new(state_reader),
            Arc::new(PermanentContractClassCache::default()),
        );

        let state_diff = StateDiff {
            address_to_class_hash: HashMap::from([(
                address_one.clone(),
                Felt252::one().to_be_bytes(),
            )]),
            address_to_nonce: HashMap::from([(address_one.clone(), Felt252::one())]),
            class_hash_to_compiled_class: HashMap::new(),
            storage_updates: HashMap::new(),
        };
        assert!(cached_state.apply_state_update(&state_diff).is_ok());
        assert!(cached_state
            .cache
            .nonce_writes
            .get(&address_one)
            .unwrap()
            .is_one());
        assert!(Felt252::from_bytes_be(
            cached_state
                .cache
                .class_hash_writes
                .get(&address_one)
                .unwrap()
        )
        .is_one());
        assert!(cached_state.cache.storage_writes.is_empty());
        assert!(cached_state.cache.nonce_initial_values.is_empty());
        assert!(cached_state.cache.class_hash_initial_values.is_empty());
    }

    /// This test calculate the number of actual storage changes.
    #[test]
    fn count_actual_storage_changes_test() {
        let state_reader = InMemoryStateReader::default();
        let mut cached_state = CachedState::new(
            Arc::new(state_reader),
            Arc::new(PermanentContractClassCache::default()),
        );

        let address_one = Address(1.into());
        let address_two = Address(2.into());
        let storage_key_one = Felt252::from(1).to_be_bytes();
        let storage_key_two = Felt252::from(2).to_be_bytes();

        cached_state.cache.storage_initial_values =
            HashMap::from([((address_one.clone(), storage_key_one), Felt252::from(1))]);
        cached_state.cache.storage_writes = HashMap::from([
            ((address_one.clone(), storage_key_one), Felt252::from(1)),
            ((address_one.clone(), storage_key_two), Felt252::from(1)),
            ((address_two.clone(), storage_key_one), Felt252::from(1)),
            ((address_two.clone(), storage_key_two), Felt252::from(1)),
        ]);

        let fee_token_address = Address(123.into());
        let sender_address = Address(321.into());

        let expected_changes = {
            let n_storage_updates = 3 + 1; // + 1 fee transfer balance update
            let n_modified_contracts = 2;

            (n_modified_contracts, n_storage_updates)
        };
        let changes = cached_state
            .count_actual_storage_changes(Some((&fee_token_address, &sender_address)))
            .unwrap();

        assert_eq!(changes, expected_changes);

        // Check that the initial values were updated when counting changes
        assert_eq!(
            cached_state.cache.storage_initial_values,
            HashMap::from([
                ((address_one.clone(), storage_key_one), Felt252::from(1)),
                ((address_one, storage_key_two), Felt252::from(0)),
                ((address_two.clone(), storage_key_one), Felt252::from(0)),
                ((address_two, storage_key_two), Felt252::from(0)),
            ])
        )
    }

    #[cfg(feature = "metrics")]
    #[test]
    fn test_cache_hit_miss_counter() {
        let state_reader = Arc::new(InMemoryStateReader::default());
        let mut cached_state = CachedState::new(state_reader, None, None);

        let address = Address(1.into());

        // Simulate a cache miss by querying an address not in the cache.
        let _ = <CachedState<_> as State>::get_class_hash_at(&mut cached_state, &address);
        assert_eq!(cached_state.cache_misses, 1);
        assert_eq!(cached_state.cache_hits, 0);

        // Simulate a cache hit by adding the address to the cache and querying it again.
        cached_state
            .cache
            .class_hash_writes
            .insert(address.clone(), [0; 32]);
        let _ = <CachedState<_> as State>::get_class_hash_at(&mut cached_state, &address);
        assert_eq!(cached_state.cache_misses, 1);
        assert_eq!(cached_state.cache_hits, 1);

        // Simulate another cache hit.
        let _ = <CachedState<_> as State>::get_class_hash_at(&mut cached_state, &address);
        assert_eq!(cached_state.cache_misses, 1);
        assert_eq!(cached_state.cache_hits, 2);

        // Simulate another cache miss.
        let other_address = Address(2.into());
        let _ = <CachedState<_> as State>::get_class_hash_at(&mut cached_state, &other_address);
        assert_eq!(cached_state.cache_misses, 2);
        assert_eq!(cached_state.cache_hits, 2);
    }
}<|MERGE_RESOLUTION|>--- conflicted
+++ resolved
@@ -29,14 +29,10 @@
     pub state_reader: Arc<T>,
     #[getset(get = "pub", get_mut = "pub")]
     pub(crate) cache: StateCache,
-<<<<<<< HEAD
 
     #[getset(get = "pub", get_mut = "pub")]
     pub(crate) contract_class_cache: Arc<C>,
     pub(crate) contract_class_cache_private: RefCell<HashMap<ClassHash, CompiledClass>>,
-=======
-    #[get = "pub"]
-    pub(crate) contract_classes: ContractClassCache,
     cache_hits: usize,
     cache_misses: usize,
 }
@@ -65,7 +61,6 @@
     pub fn add_miss(&mut self) {
         // does nothing
     }
->>>>>>> 579156a8
 }
 
 impl<T: StateReader, C: ContractClassCache> CachedState<T, C> {
@@ -74,14 +69,10 @@
         Self {
             cache: StateCache::default(),
             state_reader,
-<<<<<<< HEAD
             contract_class_cache: contract_classes,
             contract_class_cache_private: RefCell::new(HashMap::new()),
-=======
-            contract_classes,
             cache_hits: 0,
             cache_misses: 0,
->>>>>>> 579156a8
         }
     }
 
@@ -94,13 +85,10 @@
         Self {
             cache,
             state_reader,
-<<<<<<< HEAD
             contract_class_cache: contract_classes,
             contract_class_cache_private: RefCell::new(HashMap::new()),
-=======
             cache_hits: 0,
             cache_misses: 0,
->>>>>>> 579156a8
         }
     }
 
@@ -443,21 +431,18 @@
 
         // I: FETCHING FROM CACHE
         // deprecated contract classes dont have compiled class hashes, so we only have one case
-<<<<<<< HEAD
         // `RefCell::get_mut()` provides a mutable reference without the borrowing overhead when we
         // have a mutable reference to the `RefCell` available.
         if let Some(compiled_class) = self.contract_class_cache_private.get_mut().get(class_hash) {
+            self.add_hit();
             return Ok(compiled_class.clone());
         } else if let Some(compiled_class) =
             self.contract_class_cache().get_contract_class(*class_hash)
         {
+            self.add_hit();
             self.contract_class_cache_private
                 .get_mut()
                 .insert(*class_hash, compiled_class.clone());
-=======
-        if let Some(compiled_class) = self.contract_classes.get(class_hash).cloned() {
-            self.add_hit();
->>>>>>> 579156a8
             return Ok(compiled_class);
         }
 
@@ -465,7 +450,6 @@
         if let Some(compiled_class_hash) =
             self.cache.class_hash_to_compiled_class_hash.get(class_hash)
         {
-<<<<<<< HEAD
             // `RefCell::get_mut()` provides a mutable reference without the borrowing overhead when
             // we have a mutable reference to the `RefCell` available.
             if let Some(casm_class) = self
@@ -473,18 +457,16 @@
                 .get_mut()
                 .get(compiled_class_hash)
             {
+                self.add_hit();
                 return Ok(casm_class.clone());
             } else if let Some(casm_class) = self
                 .contract_class_cache()
                 .get_contract_class(*compiled_class_hash)
             {
+                self.add_hit();
                 self.contract_class_cache_private
                     .get_mut()
                     .insert(*class_hash, casm_class.clone());
-=======
-            if let Some(casm_class) = self.contract_classes.get(compiled_class_hash).cloned() {
-                self.add_hit();
->>>>>>> 579156a8
                 return Ok(casm_class);
             }
         }
