--- conflicted
+++ resolved
@@ -115,13 +115,9 @@
             state_reader,
             cache: self.cache.clone(),
             contract_class_cache: self.contract_class_cache.clone(),
-<<<<<<< HEAD
-            contract_class_cache_private: RefCell::new(HashMap::default()),
-=======
             contract_class_cache_private: RefCell::new(
                 self.contract_class_cache_private.borrow().clone(),
             ),
->>>>>>> f6b550b7
             #[cfg(feature = "metrics")]
             cache_hits: 0,
             #[cfg(feature = "metrics")]
