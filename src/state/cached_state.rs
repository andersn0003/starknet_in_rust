--- conflicted
+++ resolved
@@ -24,13 +24,8 @@
 pub const UNINITIALIZED_CLASS_HASH: &ClassHash = &ClassHash([0u8; 32]);
 
 /// Represents a cached state of contract classes with optional caches.
-<<<<<<< HEAD
-#[derive(Default, Clone, Debug, Eq, Getters, MutGetters, PartialEq)]
-pub struct CachedState<T: StateReader> {
-=======
 #[derive(Default, Debug, Getters, MutGetters)]
 pub struct CachedState<T: StateReader, C: ContractClassCache> {
->>>>>>> 5763f6b8
     pub state_reader: Arc<T>,
     #[getset(get = "pub", get_mut = "pub")]
     pub(crate) cache: StateCache,
@@ -45,15 +40,6 @@
     cache_misses: usize,
 }
 
-<<<<<<< HEAD
-impl<T: StateReader> CachedState<T> {
-    /// Constructor, creates a new cached state.
-    pub fn new(
-        state_reader: Arc<T>,
-        contract_class_cache: Option<ContractClassCache>,
-        casm_class_cache: Option<CasmClassCache>,
-    ) -> Self {
-=======
 #[cfg(feature = "metrics")]
 impl<T: StateReader, C: ContractClassCache> CachedState<T, C> {
     #[inline(always)]
@@ -83,7 +69,6 @@
 impl<T: StateReader, C: ContractClassCache> CachedState<T, C> {
     /// Constructor, creates a new cached state.
     pub fn new(state_reader: Arc<T>, contract_classes: Arc<C>) -> Self {
->>>>>>> 5763f6b8
         Self {
             cache: StateCache::default(),
             state_reader,
@@ -116,15 +101,6 @@
         }
     }
 
-<<<<<<< HEAD
-    /// Sets the contract classes cache.
-    pub fn set_contract_classes(
-        &mut self,
-        contract_classes: ContractClassCache,
-    ) -> Result<(), StateError> {
-        if self.contract_classes.is_some() {
-            return Err(StateError::AssignedContractClassCache);
-=======
     /// Clones a CachedState for testing purposes.
     pub fn clone_for_testing(&self) -> Self {
         Self {
@@ -136,23 +112,9 @@
             cache_hits: self.cache_hits,
             #[cfg(feature = "metrics")]
             cache_misses: self.cache_misses,
->>>>>>> 5763f6b8
-        }
-    }
-
-<<<<<<< HEAD
-    /// Returns the casm classes.
-    #[allow(dead_code)]
-    pub(crate) fn get_casm_classes(&mut self) -> Result<&CasmClassCache, StateError> {
-        self.casm_contract_classes
-            .as_ref()
-            .ok_or(StateError::MissingCasmClassCache)
-    }
-}
-
-impl<T: StateReader> StateReader for CachedState<T> {
-    /// Returns the class hash for a given contract address.
-=======
+        }
+    }
+
     pub fn drain_private_contract_class_cache(
         &self,
     ) -> Result<impl Iterator<Item = (ClassHash, CompiledClass)>, StateError> {
@@ -183,7 +145,6 @@
 impl<T: StateReader, C: ContractClassCache> StateReader for CachedState<T, C> {
     /// Returns the class hash for a given contract address.
     /// Returns zero as default value if missing
->>>>>>> 5763f6b8
     fn get_class_hash_at(&self, contract_address: &Address) -> Result<ClassHash, StateError> {
         self.cache
             .get_class_hash(contract_address)
@@ -203,10 +164,7 @@
     }
 
     /// Returns storage data for a given storage entry.
-<<<<<<< HEAD
-=======
     /// Returns zero as default value if missing
->>>>>>> 5763f6b8
     fn get_storage_at(&self, storage_entry: &StorageEntry) -> Result<Felt252, StateError> {
         self.cache
             .get_storage(storage_entry)
@@ -271,11 +229,7 @@
     }
 }
 
-<<<<<<< HEAD
-impl<T: StateReader> State for CachedState<T> {
-=======
 impl<T: StateReader, C: ContractClassCache> State for CachedState<T, C> {
->>>>>>> 5763f6b8
     /// Stores a contract class in the cache.
     fn set_contract_class(
         &mut self,
@@ -824,30 +778,6 @@
         assert_eq!(new_result.unwrap(), new_value);
     }
 
-<<<<<<< HEAD
-    /// This test ensures that an error is thrown when trying to set contract classes twice.
-    #[test]
-    fn set_contract_classes_twice_error_test() {
-        let state_reader = InMemoryStateReader::new(
-            HashMap::new(),
-            HashMap::new(),
-            HashMap::new(),
-            HashMap::new(),
-            HashMap::new(),
-            HashMap::new(),
-        );
-        let mut cached_state = CachedState::new(Arc::new(state_reader), None, None);
-
-        cached_state.set_contract_classes(HashMap::new()).unwrap();
-        let result = cached_state
-            .set_contract_classes(HashMap::new())
-            .unwrap_err();
-
-        assert_matches!(result, StateError::AssignedContractClassCache);
-    }
-
-=======
->>>>>>> 5763f6b8
     /// This test ensures that an error is thrown if a contract address is out of range.
     #[test]
     fn deploy_contract_address_out_of_range_error_test() {
