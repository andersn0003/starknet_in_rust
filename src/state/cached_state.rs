--- conflicted
+++ resolved
@@ -11,11 +11,6 @@
         Address, ClassHash,
     },
 };
-<<<<<<< HEAD
-use cairo_lang_starknet::casm_contract_class::CasmContractClass;
-=======
-use cairo_lang_utils::bigint::BigUintAsHex;
->>>>>>> a5aa449b
 use cairo_vm::felt::Felt252;
 use getset::{Getters, MutGetters};
 use num_traits::Zero;
@@ -25,17 +20,10 @@
     sync::Arc,
 };
 
-<<<<<<< HEAD
 // K: class_hash V: ContractClass
 pub type SierraContractClass = cairo_lang_starknet::contract_class::ContractClass;
-pub type ContractClassCache = HashMap<ClassHash, ContractClass>;
-pub type CasmClassCache = HashMap<ClassHash, CasmContractClass>;
+pub type ContractClassCache = HashMap<ClassHash, CompiledClass>;
 pub type SierraProgramCache = HashMap<ClassHash, SierraContractClass>;
-=======
-pub type SierraProgramCache =
-    HashMap<ClassHash, cairo_lang_starknet::contract_class::ContractClass>;
-pub type ContractClassCache = HashMap<ClassHash, CompiledClass>;
->>>>>>> a5aa449b
 
 pub const UNINITIALIZED_CLASS_HASH: &ClassHash = &[0u8; 32];
 
@@ -46,15 +34,9 @@
     #[getset(get = "pub", get_mut = "pub")]
     pub(crate) cache: StateCache,
     #[get = "pub"]
-<<<<<<< HEAD
-    pub(crate) contract_classes: Option<ContractClassCache>,
-    #[get = "pub"]
-    pub(crate) casm_contract_classes: Option<CasmClassCache>,
+    pub(crate) contract_classes: ContractClassCache,
     #[get = "pub"]
     pub(crate) sierra_programs: SierraProgramCache,
-=======
-    pub(crate) contract_classes: ContractClassCache,
->>>>>>> a5aa449b
 }
 
 impl<T: StateReader> CachedState<T> {
@@ -63,12 +45,8 @@
         Self {
             cache: StateCache::default(),
             state_reader,
-<<<<<<< HEAD
-            casm_contract_classes: None,
+            contract_classes,
             sierra_programs: HashMap::new(),
-=======
-            contract_classes,
->>>>>>> a5aa449b
         }
     }
 
@@ -76,27 +54,19 @@
     pub fn new_for_testing(
         state_reader: Arc<T>,
         cache: StateCache,
-        contract_classes: ContractClassCache,
+        _contract_classes: ContractClassCache,
     ) -> Self {
         Self {
             cache,
             contract_classes: HashMap::new(),
             state_reader,
-<<<<<<< HEAD
-            casm_contract_classes: None,
             sierra_programs: HashMap::new(),
         }
     }
 
     /// Sets the contract class cache.
     pub fn set_contract_classes_cache(mut self, contract_classes: ContractClassCache) -> Self {
-        self.contract_classes = Some(contract_classes);
-        self
-    }
-
-    /// Sets the casm classes cache.
-    pub fn set_casm_classes_cache(mut self, casm_contract_classes: CasmClassCache) -> Self {
-        self.casm_contract_classes = Some(casm_contract_classes);
+        self.contract_classes = contract_classes;
         self
     }
 
@@ -104,16 +74,6 @@
     pub fn set_sierra_programs_cache(mut self, sierra_programs_cache: SierraProgramCache) -> Self {
         self.sierra_programs = sierra_programs_cache;
         self
-    }
-
-    /// Returns the casm classes.
-    #[allow(dead_code)]
-    pub(crate) fn get_casm_classes(&mut self) -> Result<&CasmClassCache, StateError> {
-        self.casm_contract_classes
-            .as_ref()
-            .ok_or(StateError::MissingCasmClassCache)
-=======
-        }
     }
 
     /// Sets the contract classes cache.
@@ -126,7 +86,6 @@
         }
         self.contract_classes = contract_classes;
         Ok(())
->>>>>>> a5aa449b
     }
 }
 
@@ -483,7 +442,6 @@
             }
         }
 
-<<<<<<< HEAD
         if let Some(sierra_compiled_class) = self
             .sierra_programs
             .get(class_hash)
@@ -492,17 +450,6 @@
                 sierra_compiled_class.clone(),
             )));
         }
-=======
-        // if let Some(sierra_compiled_class) = self
-        //     .sierra_programs
-        //     .as_ref()
-        //     .and_then(|x| x.get(class_hash))
-        // {
-        //     return Ok(CompiledClass::Sierra(Arc::new(
-        //         sierra_compiled_class.clone(),
-        //     )));
-        // }
->>>>>>> a5aa449b
         // II: FETCHING FROM STATE_READER
         let contract = self.state_reader.get_contract_class(class_hash)?;
         match contract {
@@ -572,11 +519,7 @@
             HashMap::new(),
             HashMap::new(),
             HashMap::new(),
-<<<<<<< HEAD
-            HashMap::new(),
-            HashMap::new(),
-=======
->>>>>>> a5aa449b
+            HashMap::new(),
         );
 
         let contract_address = Address(4242.into());
@@ -618,11 +561,7 @@
             HashMap::new(),
             HashMap::new(),
             HashMap::new(),
-<<<<<<< HEAD
-            HashMap::new(),
-            HashMap::new(),
-=======
->>>>>>> a5aa449b
+            HashMap::new(),
         );
         let contract_class =
             ContractClass::from_path("starknet_programs/raw_contract_classes/class_with_abi.json")
@@ -714,11 +653,7 @@
             HashMap::new(),
             HashMap::new(),
             HashMap::new(),
-<<<<<<< HEAD
-            HashMap::new(),
-            HashMap::new(),
-=======
->>>>>>> a5aa449b
+            HashMap::new(),
         );
 
         let contract_address = Address(0.into());
@@ -744,11 +679,7 @@
             HashMap::new(),
             HashMap::new(),
             HashMap::new(),
-<<<<<<< HEAD
-            HashMap::new(),
-            HashMap::new(),
-=======
->>>>>>> a5aa449b
+            HashMap::new(),
         );
 
         let contract_address = Address(42.into());
@@ -777,11 +708,7 @@
             HashMap::new(),
             HashMap::new(),
             HashMap::new(),
-<<<<<<< HEAD
-            HashMap::new(),
-            HashMap::new(),
-=======
->>>>>>> a5aa449b
+            HashMap::new(),
         );
 
         let contract_address = Address(32123.into());
@@ -811,11 +738,7 @@
             HashMap::new(),
             HashMap::new(),
             HashMap::new(),
-<<<<<<< HEAD
-            HashMap::new(),
-            HashMap::new(),
-=======
->>>>>>> a5aa449b
+            HashMap::new(),
         );
 
         let address_one = Address(Felt252::one());
