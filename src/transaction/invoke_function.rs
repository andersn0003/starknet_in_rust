use crate::{
    core::transaction_hash::{calculate_transaction_hash_common, TransactionHashPrefix},
    definitions::{
        block_context::BlockContext,
        constants::{
            EXECUTE_ENTRY_POINT_SELECTOR, QUERY_VERSION_BASE, VALIDATE_ENTRY_POINT_SELECTOR,
        },
        transaction_type::TransactionType,
    },
    execution::{
        execution_entry_point::{ExecutionEntryPoint, ExecutionResult},
        CallInfo, TransactionExecutionContext, TransactionExecutionInfo,
    },
<<<<<<< HEAD
    state::{
        cached_state::{CachedState, TransactionalCachedState},
        ExecutionResourcesManager,
    },
=======
    state::{cached_state::CachedState, ExecutionResourcesManager},
>>>>>>> 21df2c74
    state::{
        state_api::{State, StateReader},
        StateDiff,
    },
    transaction::error::TransactionError,
    utils::{calculate_tx_resources, Address},
};

use crate::services::api::contract_classes::deprecated_contract_class::EntryPointType;
use cairo_vm::felt::Felt252;
use getset::Getters;
use num_traits::Zero;

use super::{
    fee::{calculate_tx_fee, charge_fee},
    Transaction,
};

/// Represents an InvokeFunction transaction in the starknet network.
#[derive(Debug, Getters, Clone)]
pub struct InvokeFunction {
    #[getset(get = "pub")]
    contract_address: Address,
    entry_point_selector: Felt252,
    #[allow(dead_code)]
    entry_point_type: EntryPointType,
    calldata: Vec<Felt252>,
    tx_type: TransactionType,
    version: Felt252,
    validate_entry_point_selector: Felt252,
    #[getset(get = "pub")]
    hash_value: Felt252,
    #[getset(get = "pub")]
    signature: Vec<Felt252>,
    max_fee: u128,
    nonce: Option<Felt252>,
    skip_validation: bool,
    skip_execute: bool,
    skip_fee_transfer: bool,
    skip_nonce_check: bool,
}

impl InvokeFunction {
    #[allow(clippy::too_many_arguments)]
    pub fn new(
        contract_address: Address,
        entry_point_selector: Felt252,
        max_fee: u128,
        version: Felt252,
        calldata: Vec<Felt252>,
        signature: Vec<Felt252>,
        chain_id: Felt252,
        nonce: Option<Felt252>,
    ) -> Result<Self, TransactionError> {
        let (entry_point_selector_field, additional_data) = preprocess_invoke_function_fields(
            entry_point_selector.clone(),
            nonce.clone(),
            version.clone(),
        )?;
        let hash_value = calculate_transaction_hash_common(
            TransactionHashPrefix::Invoke,
            version.clone(),
            &contract_address,
            entry_point_selector_field,
            &calldata,
            max_fee,
            chain_id,
            &additional_data,
        )?;

        InvokeFunction::new_with_tx_hash(
            contract_address,
            entry_point_selector,
            max_fee,
            version,
            calldata,
            signature,
            nonce,
            hash_value,
        )
    }

    #[allow(clippy::too_many_arguments)]
    pub fn new_with_tx_hash(
        contract_address: Address,
        entry_point_selector: Felt252,
        max_fee: u128,
        version: Felt252,
        calldata: Vec<Felt252>,
        signature: Vec<Felt252>,
        nonce: Option<Felt252>,
        hash_value: Felt252,
    ) -> Result<Self, TransactionError> {
        let validate_entry_point_selector = VALIDATE_ENTRY_POINT_SELECTOR.clone();

        Ok(InvokeFunction {
            contract_address,
            entry_point_selector,
            entry_point_type: EntryPointType::External,
            calldata,
            tx_type: TransactionType::InvokeFunction,
            version,
            max_fee,
            signature,
            validate_entry_point_selector,
            nonce,
            hash_value,
            skip_validation: false,
            skip_execute: false,
            skip_fee_transfer: false,
            skip_nonce_check: false,
        })
    }

    fn get_execution_context(
        &self,
        n_steps: u64,
    ) -> Result<TransactionExecutionContext, TransactionError> {
        Ok(TransactionExecutionContext::new(
            self.contract_address.clone(),
            self.hash_value.clone(),
            self.signature.clone(),
            self.max_fee,
            if self.version.is_zero() {
                Felt252::zero()
            } else {
                self.nonce.clone().ok_or(TransactionError::MissingNonce)?
            },
            n_steps,
            self.version.clone(),
        ))
    }

    /// Execute the validation entrypoint of the contract and returns the call info.
    /// ## Parameters:
    /// - state: A state that implements the [`State`] and [`StateReader`] traits.
    /// - resources_manager: the resources that are in use by the contract
    /// - block_context: The block's execution context
    pub(crate) fn run_validate_entrypoint<S: StateReader>(
        &self,
        state: &mut CachedState<S>,
        resources_manager: &mut ExecutionResourcesManager,
        block_context: &BlockContext,
    ) -> Result<Option<CallInfo>, TransactionError> {
        if self.entry_point_selector != *EXECUTE_ENTRY_POINT_SELECTOR {
            return Ok(None);
        }
        if self.version.is_zero() || self.version == *QUERY_VERSION_BASE {
            return Ok(None);
        }
        if self.skip_validation {
            return Ok(None);
        }

        let call = ExecutionEntryPoint::new(
            self.contract_address.clone(),
            self.calldata.clone(),
            self.validate_entry_point_selector.clone(),
            Address(0.into()),
            EntryPointType::External,
            None,
            None,
            0,
        );

        let ExecutionResult { call_info, .. } = call.execute(
            state,
            block_context,
            resources_manager,
            &mut self.get_execution_context(block_context.validate_max_n_steps)?,
            false,
            block_context.validate_max_n_steps,
        )?;

        let call_info = verify_no_calls_to_other_contracts(&call_info)
            .map_err(|_| TransactionError::InvalidContractCall)?;

        Ok(Some(call_info))
    }

    /// Builds the transaction execution context and executes the entry point.
    /// Returns the CallInfo.
    fn run_execute_entrypoint<S: StateReader>(
        &self,
        state: &mut CachedState<S>,
        block_context: &BlockContext,
        resources_manager: &mut ExecutionResourcesManager,
        remaining_gas: u128,
    ) -> Result<ExecutionResult, TransactionError> {
        let call = ExecutionEntryPoint::new(
            self.contract_address.clone(),
            self.calldata.clone(),
            self.entry_point_selector.clone(),
            Address(Felt252::zero()),
            EntryPointType::External,
            None,
            None,
            remaining_gas,
        );
        call.execute(
            state,
            block_context,
            resources_manager,
            &mut self.get_execution_context(block_context.invoke_tx_max_n_steps)?,
            true,
            block_context.invoke_tx_max_n_steps,
        )
    }

    /// Execute a call to the cairo-vm using the accounts_validation.cairo contract to validate
    /// the contract that is being declared. Then it returns the transaction execution info of the run.
    /// ## Parameters
    /// - state: A state that implements the [`State`] and [`StateReader`] traits.
    /// - block_context: The block's execution context.
    /// - remaining_gas: The amount of gas that the transaction disposes.
    pub fn apply<S: StateReader>(
        &self,
        state: &mut TransactionalCachedState<S>,
        block_context: &BlockContext,
        remaining_gas: u128,
    ) -> Result<TransactionExecutionInfo, TransactionError> {
        let mut resources_manager = ExecutionResourcesManager::default();
        // FIXME: why are we ignoring revert in the validation step?
        let validate_info =
            self.run_validate_entrypoint(state, &mut resources_manager, block_context)?;
        // Execute transaction
        let ExecutionResult {
            call_info,
            revert_error,
            n_reverted_steps,
        } = if self.skip_execute {
            ExecutionResult::default()
        } else {
            self.run_execute_entrypoint(
                state,
                block_context,
                &mut resources_manager,
                remaining_gas,
            )?
        };
        let changes = state.count_actual_storage_changes()?;
        let actual_resources = calculate_tx_resources(
            resources_manager,
            &vec![call_info.clone(), validate_info.clone()],
            self.tx_type,
            changes,
            None,
            n_reverted_steps,
        )?;
        let transaction_execution_info = TransactionExecutionInfo::new_without_fee_info(
            validate_info,
            call_info,
            revert_error,
            actual_resources,
            Some(self.tx_type),
        );
        Ok(transaction_execution_info)
    }

    /// Calculates actual fee used by the transaction using the execution info returned by apply(),
    /// then updates the transaction execution info with the data of the fee.
    /// ## Parameters
    /// - state: A state that implements the [`State`] and [`StateReader`] traits.
    /// - block_context: The block's execution context.
    /// - remaining_gas: The amount of gas that the transaction disposes.
    pub fn execute<S: StateReader>(
        &self,
        state: &mut CachedState<S>,
        block_context: &BlockContext,
        remaining_gas: u128,
    ) -> Result<TransactionExecutionInfo, TransactionError> {
        if !self.skip_nonce_check {
            self.handle_nonce(state)?;
        }

<<<<<<< HEAD
        let mut transactional_state = state.create_transactional();

=======
        let mut transactional_state = state.create_copy();
>>>>>>> 21df2c74
        let mut tx_exec_info =
            self.apply(&mut transactional_state, block_context, remaining_gas)?;

        let actual_fee = calculate_tx_fee(
            &tx_exec_info.actual_resources,
            block_context.starknet_os_config.gas_price,
            block_context,
        )?;

<<<<<<< HEAD
        if let Some(revert_error) = tx_exec_info.revert_error.clone() {
            // execution error
            tx_exec_info = tx_exec_info.to_revert_error(&revert_error);
        } else if actual_fee > self.max_fee {
            // max_fee exceeded
            tx_exec_info = tx_exec_info.to_revert_error(
                format!(
                    "Calculated fee ({}) exceeds max fee ({})",
                    actual_fee, self.max_fee
                )
                .as_str(),
            );
        } else {
            state.apply_state_update(&StateDiff::from_cached_state(transactional_state)?)?;
        }
        // TODO: add balance not enough case.
=======
        if actual_fee <= self.max_fee {
            state.apply_state_update(&StateDiff::from_cached_state(transactional_state)?)?;
        } else {
            tx_exec_info = tx_exec_info.to_revert_error(format!(
                "Calculated fee ({}) exceeds max fee ({})",
                actual_fee, self.max_fee
            ));
        }
>>>>>>> 21df2c74

        let mut tx_execution_context =
            self.get_execution_context(block_context.invoke_tx_max_n_steps)?;
        let (fee_transfer_info, actual_fee) = charge_fee(
            state,
            &tx_exec_info.actual_resources,
            block_context,
            self.max_fee,
            &mut tx_execution_context,
            self.skip_fee_transfer,
        )?;

        tx_exec_info.set_fee_info(actual_fee, fee_transfer_info);

        Ok(tx_exec_info)
    }

    fn handle_nonce<S: State + StateReader>(&self, state: &mut S) -> Result<(), TransactionError> {
        if self.version.is_zero() || self.version == *QUERY_VERSION_BASE {
            return Ok(());
        }

        let contract_address = self.contract_address();

        let current_nonce = state.get_nonce_at(contract_address)?;
        match &self.nonce {
            None => {
                // TODO: Remove this once we have a better way to handle the nonce.
                Ok(())
            }
            Some(nonce) => {
                if nonce != &current_nonce {
                    return Err(TransactionError::InvalidTransactionNonce(
                        current_nonce.to_string(),
                        nonce.to_string(),
                    ));
                }
                state.increment_nonce(contract_address)?;
                Ok(())
            }
        }
    }

    // Simulation function

    pub fn create_for_simulation(
        &self,
        skip_validation: bool,
        skip_execute: bool,
        skip_fee_transfer: bool,
        ignore_max_fee: bool,
        skip_nonce_check: bool,
    ) -> Transaction {
        let tx = InvokeFunction {
            skip_validation,
            skip_execute,
            skip_fee_transfer,
            skip_nonce_check,
            max_fee: if ignore_max_fee {
                u128::MAX
            } else {
                self.max_fee
            },
            ..self.clone()
        };

        Transaction::InvokeFunction(tx)
    }
}

// ------------------------------------
//  Invoke internal functions utils
// ------------------------------------

pub fn verify_no_calls_to_other_contracts(
    call_info: &Option<CallInfo>,
) -> Result<CallInfo, TransactionError> {
    let call_info = call_info.clone().ok_or(TransactionError::CallInfoIsNone)?;
    let invoked_contract_address = call_info.contract_address.clone();
    for internal_call in call_info.gen_call_topology() {
        if internal_call.contract_address != invoked_contract_address {
            return Err(TransactionError::UnauthorizedActionOnValidate);
        }
    }
    Ok(call_info)
}

// Performs validation on fields related to function invocation transaction.
// InvokeFunction transaction.
// Deduces and returns fields required for hash calculation of

pub(crate) fn preprocess_invoke_function_fields(
    entry_point_selector: Felt252,
    nonce: Option<Felt252>,
    version: Felt252,
) -> Result<(Felt252, Vec<Felt252>), TransactionError> {
    if version.is_zero() || version == *QUERY_VERSION_BASE {
        match nonce {
            Some(_) => Err(TransactionError::InvokeFunctionZeroHasNonce),
            None => {
                let additional_data = Vec::new();
                let entry_point_selector_field = entry_point_selector;
                Ok((entry_point_selector_field, additional_data))
            }
        }
    } else {
        match nonce {
            Some(n) => {
                let additional_data = vec![n];
                let entry_point_selector_field = Felt252::zero();
                Ok((entry_point_selector_field, additional_data))
            }
            None => Err(TransactionError::InvokeFunctionNonZeroMissingNonce),
        }
    }
}

#[cfg(test)]
mod tests {
    use super::*;
    use crate::{
        services::api::contract_classes::deprecated_contract_class::ContractClass,
        state::cached_state::CachedState, state::in_memory_state_reader::InMemoryStateReader,
        utils::calculate_sn_keccak,
    };
    use cairo_lang_starknet::casm_contract_class::CasmContractClass;
    use num_traits::Num;
    use std::{collections::HashMap, sync::Arc};

    #[test]
    fn test_invoke_apply_without_fees() {
        let internal_invoke_function = InvokeFunction {
            contract_address: Address(0.into()),
            entry_point_selector: Felt252::from_str_radix(
                "112e35f48499939272000bd72eb840e502ca4c3aefa8800992e8defb746e0c9",
                16,
            )
            .unwrap(),
            entry_point_type: EntryPointType::External,
            calldata: vec![1.into(), 1.into(), 10.into()],
            tx_type: TransactionType::InvokeFunction,
            version: 0.into(),
            validate_entry_point_selector: 0.into(),
            hash_value: 0.into(),
            signature: Vec::new(),
            max_fee: 0,
            nonce: Some(0.into()),
            skip_validation: false,
            skip_execute: false,
            skip_fee_transfer: false,
            skip_nonce_check: false,
        };

        // Instantiate CachedState
        let mut state_reader = InMemoryStateReader::default();
        // Set contract_class
        let class_hash = [1; 32];
        let contract_class = ContractClass::from_path("starknet_programs/fibonacci.json").unwrap();
        // Set contact_state
        let contract_address = Address(0.into());
        let nonce = Felt252::zero();

        state_reader
            .address_to_class_hash_mut()
            .insert(contract_address.clone(), class_hash);
        state_reader
            .address_to_nonce
            .insert(contract_address, nonce);

        let mut state = CachedState::new(Arc::new(state_reader), None, None);

        // Initialize state.contract_classes
        state.set_contract_classes(HashMap::new()).unwrap();

        state
            .set_contract_class(&class_hash, &contract_class)
            .unwrap();

        let mut transactional = state.create_transactional();
        // Invoke result
        let result = internal_invoke_function
            .apply(&mut transactional, &BlockContext::default(), 0)
            .unwrap();
        state
            .apply_state_update(&StateDiff::from_cached_state(transactional).unwrap())
            .unwrap();

        assert_eq!(result.tx_type, Some(TransactionType::InvokeFunction));
        assert_eq!(
            result.call_info.as_ref().unwrap().class_hash,
            Some(class_hash)
        );
        assert_eq!(
            result.call_info.as_ref().unwrap().entry_point_selector,
            Some(internal_invoke_function.entry_point_selector)
        );
        assert_eq!(
            result.call_info.as_ref().unwrap().calldata,
            internal_invoke_function.calldata
        );
        assert_eq!(result.call_info.unwrap().retdata, vec![Felt252::new(144)]);
    }

    #[test]
    fn test_invoke_execute() {
        let internal_invoke_function = InvokeFunction {
            contract_address: Address(0.into()),
            entry_point_selector: Felt252::from_str_radix(
                "112e35f48499939272000bd72eb840e502ca4c3aefa8800992e8defb746e0c9",
                16,
            )
            .unwrap(),
            entry_point_type: EntryPointType::External,
            calldata: vec![1.into(), 1.into(), 10.into()],
            tx_type: TransactionType::InvokeFunction,
            version: 0.into(),
            validate_entry_point_selector: 0.into(),
            hash_value: 0.into(),
            signature: Vec::new(),
            max_fee: 0,
            nonce: Some(0.into()),
            skip_validation: false,
            skip_execute: false,
            skip_fee_transfer: false,
            skip_nonce_check: false,
        };

        // Instantiate CachedState
        let mut state_reader = InMemoryStateReader::default();
        // Set contract_class
        let class_hash = [1; 32];
        let contract_class = ContractClass::from_path("starknet_programs/fibonacci.json").unwrap();
        // Set contact_state
        let contract_address = Address(0.into());
        let nonce = Felt252::zero();

        state_reader
            .address_to_class_hash_mut()
            .insert(contract_address.clone(), class_hash);
        state_reader
            .address_to_nonce
            .insert(contract_address, nonce);

        let mut state = CachedState::new(Arc::new(state_reader), None, None);

        // Initialize state.contract_classes
        state.set_contract_classes(HashMap::new()).unwrap();

        state
            .set_contract_class(&class_hash, &contract_class)
            .unwrap();

        let result = internal_invoke_function
            .execute(&mut state, &BlockContext::default(), 0)
            .unwrap();

        assert_eq!(result.tx_type, Some(TransactionType::InvokeFunction));
        assert_eq!(
            result.call_info.as_ref().unwrap().class_hash,
            Some(class_hash)
        );
        assert_eq!(
            result.call_info.as_ref().unwrap().entry_point_selector,
            Some(internal_invoke_function.entry_point_selector)
        );
        assert_eq!(
            result.call_info.as_ref().unwrap().calldata,
            internal_invoke_function.calldata
        );
        assert_eq!(result.call_info.unwrap().retdata, vec![Felt252::new(144)]);
    }

    #[test]
    fn test_apply_invoke_entrypoint_not_found_should_fail() {
        let internal_invoke_function = InvokeFunction {
            contract_address: Address(0.into()),
            entry_point_selector: (*EXECUTE_ENTRY_POINT_SELECTOR).clone(),
            entry_point_type: EntryPointType::External,
            calldata: Vec::new(),
            tx_type: TransactionType::InvokeFunction,
            version: 0.into(),
            validate_entry_point_selector: 0.into(),
            hash_value: 0.into(),
            signature: Vec::new(),
            max_fee: 0,
            nonce: Some(0.into()),
            skip_validation: false,
            skip_execute: false,
            skip_fee_transfer: false,
            skip_nonce_check: false,
        };

        // Instantiate CachedState
        let mut state_reader = InMemoryStateReader::default();
        // Set contract_class
        let class_hash = [1; 32];
        let contract_class = ContractClass::from_path("starknet_programs/amm.json").unwrap();
        // Set contact_state
        let contract_address = Address(0.into());
        let nonce = Felt252::zero();

        state_reader
            .address_to_class_hash_mut()
            .insert(contract_address.clone(), class_hash);
        state_reader
            .address_to_nonce
            .insert(contract_address, nonce);

        let mut state = CachedState::new(Arc::new(state_reader), None, None);

        // Initialize state.contract_classes
        state.set_contract_classes(HashMap::new()).unwrap();

        state
            .set_contract_class(&class_hash, &contract_class)
            .unwrap();

        let mut transactional = state.create_transactional();
        let expected_error =
            internal_invoke_function.apply(&mut transactional, &BlockContext::default(), 0);

        assert!(expected_error.is_err());
        assert_matches!(
            expected_error.unwrap_err(),
            TransactionError::EntryPointNotFound
        );
    }

    #[test]
    fn test_apply_v0_with_no_nonce() {
        let internal_invoke_function = InvokeFunction {
            contract_address: Address(0.into()),
            entry_point_selector: Felt252::from_str_radix(
                "112e35f48499939272000bd72eb840e502ca4c3aefa8800992e8defb746e0c9",
                16,
            )
            .unwrap(),
            entry_point_type: EntryPointType::External,
            calldata: vec![1.into(), 1.into(), 10.into()],
            tx_type: TransactionType::InvokeFunction,
            version: 0.into(),
            validate_entry_point_selector: 0.into(),
            hash_value: 0.into(),
            signature: Vec::new(),
            max_fee: 0,
            nonce: None,
            skip_validation: false,
            skip_execute: false,
            skip_fee_transfer: false,
            skip_nonce_check: false,
        };

        // Instantiate CachedState
        let mut state_reader = InMemoryStateReader::default();
        // Set contract_class
        let class_hash = [1; 32];
        let contract_class = ContractClass::from_path("starknet_programs/fibonacci.json").unwrap();
        // Set contact_state
        let contract_address = Address(0.into());
        let nonce = Felt252::zero();

        state_reader
            .address_to_class_hash_mut()
            .insert(contract_address.clone(), class_hash);
        state_reader
            .address_to_nonce
            .insert(contract_address, nonce);

        let mut state = CachedState::new(Arc::new(state_reader), None, None);

        // Initialize state.contract_classes
        state.set_contract_classes(HashMap::new()).unwrap();

        state
            .set_contract_class(&class_hash, &contract_class)
            .unwrap();

        let mut transactional = state.create_transactional();
        // Invoke result
        let result = internal_invoke_function
            .apply(&mut transactional, &BlockContext::default(), 0)
            .unwrap();
        state
            .apply_state_update(&StateDiff::from_cached_state(transactional).unwrap())
            .unwrap();

        assert_eq!(result.tx_type, Some(TransactionType::InvokeFunction));
        assert_eq!(
            result.call_info.as_ref().unwrap().class_hash,
            Some(class_hash)
        );
        assert_eq!(
            result.call_info.as_ref().unwrap().entry_point_selector,
            Some(internal_invoke_function.entry_point_selector)
        );
        assert_eq!(
            result.call_info.as_ref().unwrap().calldata,
            internal_invoke_function.calldata
        );
        assert_eq!(result.call_info.unwrap().retdata, vec![Felt252::new(144)]);
    }

    #[test]
    fn test_run_validate_entrypoint_nonce_is_none_should_fail() {
        let internal_invoke_function = InvokeFunction {
            contract_address: Address(0.into()),
            entry_point_selector: (*EXECUTE_ENTRY_POINT_SELECTOR).clone(),
            entry_point_type: EntryPointType::External,
            calldata: Vec::new(),
            tx_type: TransactionType::InvokeFunction,
            version: 1.into(),
            validate_entry_point_selector: 0.into(),
            hash_value: 0.into(),
            signature: Vec::new(),
            max_fee: 0,
            nonce: None,
            skip_validation: false,
            skip_execute: false,
            skip_fee_transfer: false,
            skip_nonce_check: false,
        };

        // Instantiate CachedState
        let mut state_reader = InMemoryStateReader::default();
        // Set contract_class
        let class_hash = [1; 32];
        let contract_class = ContractClass::from_path("starknet_programs/amm.json").unwrap();
        // Set contact_state
        let contract_address = Address(0.into());
        let nonce = Felt252::zero();

        state_reader
            .address_to_class_hash_mut()
            .insert(contract_address.clone(), class_hash);
        state_reader
            .address_to_nonce
            .insert(contract_address, nonce);

        let mut state = CachedState::new(Arc::new(state_reader), None, None);

        // Initialize state.contract_classes
        state.set_contract_classes(HashMap::new()).unwrap();

        state
            .set_contract_class(&class_hash, &contract_class)
            .unwrap();

        let mut transactional = state.create_transactional();
        // Invoke result
        let expected_error =
            internal_invoke_function.apply(&mut transactional, &BlockContext::default(), 0);

        assert!(expected_error.is_err());
        assert_matches!(expected_error.unwrap_err(), TransactionError::MissingNonce);
    }

    #[test]
    // Test fee calculation is done correctly but payment to sequencer fails due
    // to the token contract not being deployed
    fn test_invoke_with_non_deployed_fee_token_should_fail() {
        let contract_address = Address(0.into());

        // Instantiate CachedState
        let mut state_reader = InMemoryStateReader::default();
        // Set contract_class
        let class_hash = [1; 32];
        let contract_class = ContractClass::from_path("starknet_programs/fibonacci.json").unwrap();
        // Set contact_state
        let nonce = Felt252::zero();

        state_reader
            .address_to_class_hash_mut()
            .insert(contract_address.clone(), class_hash);
        state_reader
            .address_to_nonce
            .insert(contract_address.clone(), nonce);

        let internal_invoke_function = InvokeFunction {
            contract_address,
            entry_point_selector: Felt252::from_str_radix(
                "112e35f48499939272000bd72eb840e502ca4c3aefa8800992e8defb746e0c9",
                16,
            )
            .unwrap(),
            entry_point_type: EntryPointType::External,
            calldata: vec![1.into(), 1.into(), 10.into()],
            tx_type: TransactionType::InvokeFunction,
            version: 1.into(),
            validate_entry_point_selector: 0.into(),
            hash_value: 0.into(),
            signature: Vec::new(),
            max_fee: 1000,
            nonce: Some(0.into()),
            skip_validation: false,
            skip_execute: false,
            skip_fee_transfer: false,
            skip_nonce_check: false,
        };

        let mut state = CachedState::new(Arc::new(state_reader), None, None);

        // Initialize state.contract_classes
        state.set_contract_classes(HashMap::new()).unwrap();

        state
            .set_contract_class(&class_hash, &contract_class)
            .unwrap();

        let block_context = BlockContext::default();

        let result = internal_invoke_function.execute(&mut state, &block_context, 0);
        assert!(result.is_err());
        assert_matches!(result.unwrap_err(), TransactionError::FeeTransferError(_));
    }

    #[test]
    fn test_execute_invoke_actual_fee_exceeded_max_fee_should_fail() {
        let max_fee = 5;
        let internal_invoke_function = InvokeFunction {
            contract_address: Address(0.into()),
            entry_point_selector: Felt252::from_str_radix(
                "112e35f48499939272000bd72eb840e502ca4c3aefa8800992e8defb746e0c9",
                16,
            )
            .unwrap(),
            entry_point_type: EntryPointType::External,
            calldata: vec![1.into(), 1.into(), 10.into()],
            tx_type: TransactionType::InvokeFunction,
            version: 1.into(),
            validate_entry_point_selector: 0.into(),
            hash_value: 0.into(),
            signature: Vec::new(),
            max_fee,
            nonce: Some(0.into()),
            skip_validation: false,
            skip_execute: false,
            skip_fee_transfer: true,
            skip_nonce_check: false,
        };

        // Instantiate CachedState
        let mut state_reader = InMemoryStateReader::default();
        // Set contract_class
        let class_hash = [1; 32];
        let contract_class = ContractClass::from_path("starknet_programs/fibonacci.json").unwrap();
        // Set contact_state
        let contract_address = Address(0.into());
        let nonce = Felt252::zero();

        state_reader
            .address_to_class_hash_mut()
            .insert(contract_address.clone(), class_hash);
        state_reader
            .address_to_nonce
            .insert(contract_address, nonce);

        let mut state = CachedState::new(Arc::new(state_reader), None, None);

        // Initialize state.contract_classes
        state.set_contract_classes(HashMap::new()).unwrap();

        state
            .set_contract_class(&class_hash, &contract_class)
            .unwrap();

        let mut block_context = BlockContext::default();
        block_context.starknet_os_config.gas_price = 1;

        let tx_info = internal_invoke_function
            .execute(&mut state, &block_context, 0)
            .unwrap();
<<<<<<< HEAD
        let expected_actual_fee = 1259;
        let expected_tx_info = tx_info.clone().to_revert_error(
            format!(
                "Calculated fee ({}) exceeds max fee ({})",
                expected_actual_fee, max_fee
            )
            .as_str(),
        );
=======
        let expected_actual_fee = 2483;
        let expected_tx_info = tx_info.clone().to_revert_error(format!(
            "Calculated fee ({}) exceeds max fee ({})",
            expected_actual_fee, max_fee
        ));
>>>>>>> 21df2c74

        assert_eq!(tx_info, expected_tx_info);
    }

    #[test]
    fn test_execute_invoke_twice_should_fail() {
        let internal_invoke_function = InvokeFunction {
            contract_address: Address(0.into()),
            entry_point_selector: Felt252::from_str_radix(
                "112e35f48499939272000bd72eb840e502ca4c3aefa8800992e8defb746e0c9",
                16,
            )
            .unwrap(),
            entry_point_type: EntryPointType::External,
            calldata: vec![1.into(), 1.into(), 10.into()],
            tx_type: TransactionType::InvokeFunction,
            version: 1.into(),
            validate_entry_point_selector: 0.into(),
            hash_value: 0.into(),
            signature: Vec::new(),
            max_fee: 0,
            nonce: Some(0.into()),
            skip_validation: false,
            skip_execute: false,
            skip_fee_transfer: false,
            skip_nonce_check: false,
        };

        // Instantiate CachedState
        let mut state_reader = InMemoryStateReader::default();
        // Set contract_class
        let class_hash = [1; 32];
        let contract_class = ContractClass::from_path("starknet_programs/fibonacci.json").unwrap();
        // Set contact_state
        let contract_address = Address(0.into());
        let nonce = Felt252::zero();

        state_reader
            .address_to_class_hash_mut()
            .insert(contract_address.clone(), class_hash);
        state_reader
            .address_to_nonce
            .insert(contract_address, nonce);

        let mut state = CachedState::new(Arc::new(state_reader), None, None);

        // Initialize state.contract_classes
        state.set_contract_classes(HashMap::new()).unwrap();

        state
            .set_contract_class(&class_hash, &contract_class)
            .unwrap();

        internal_invoke_function
            .execute(&mut state, &BlockContext::default(), 0)
            .unwrap();

        let expected_error =
            internal_invoke_function.execute(&mut state, &BlockContext::default(), 0);

        assert!(expected_error.is_err());
        assert_matches!(
            expected_error.unwrap_err(),
            TransactionError::InvalidTransactionNonce(..)
        )
    }

    #[test]
    fn test_execute_inovoke_nonce_missing_should_fail() {
        let internal_invoke_function = InvokeFunction {
            contract_address: Address(0.into()),
            entry_point_selector: Felt252::from_str_radix(
                "112e35f48499939272000bd72eb840e502ca4c3aefa8800992e8defb746e0c9",
                16,
            )
            .unwrap(),
            entry_point_type: EntryPointType::External,
            calldata: vec![1.into(), 1.into(), 10.into()],
            tx_type: TransactionType::InvokeFunction,
            version: 1.into(),
            validate_entry_point_selector: 0.into(),
            hash_value: 0.into(),
            signature: Vec::new(),
            max_fee: 0,
            nonce: None,
            skip_validation: false,
            skip_execute: false,
            skip_fee_transfer: false,
            skip_nonce_check: false,
        };

        // Instantiate CachedState
        let mut state_reader = InMemoryStateReader::default();
        // Set contract_class
        let class_hash = [1; 32];
        let contract_class = ContractClass::from_path("starknet_programs/fibonacci.json").unwrap();
        // Set contact_state
        let contract_address = Address(0.into());
        let nonce = Felt252::zero();

        state_reader
            .address_to_class_hash_mut()
            .insert(contract_address.clone(), class_hash);
        state_reader
            .address_to_nonce
            .insert(contract_address, nonce);

        let mut state = CachedState::new(Arc::new(state_reader), None, None);

        // Initialize state.contract_classes
        state.set_contract_classes(HashMap::new()).unwrap();

        state
            .set_contract_class(&class_hash, &contract_class)
            .unwrap();

        let expected_error =
            internal_invoke_function.execute(&mut state, &BlockContext::default(), 0);

        assert!(expected_error.is_err());
        assert_matches!(expected_error.unwrap_err(), TransactionError::MissingNonce)
    }

    #[test]
    fn invoke_version_zero_with_non_zero_nonce_should_fail() {
        let expected_error = preprocess_invoke_function_fields(
            Felt252::from_str_radix(
                "112e35f48499939272000bd72eb840e502ca4c3aefa8800992e8defb746e0c9",
                16,
            )
            .unwrap(),
            Some(1.into()),
            0.into(),
        )
        .unwrap_err();
        assert_matches!(expected_error, TransactionError::InvokeFunctionZeroHasNonce)
    }

    #[test]
    // the test should try to make verify_no_calls_to_other_contracts fail
    fn verify_no_calls_to_other_contracts_should_fail() {
        let mut call_info = CallInfo::default();
        let mut internal_calls = Vec::new();
        let internal_call = CallInfo {
            contract_address: Address(1.into()),
            ..Default::default()
        };
        internal_calls.push(internal_call);
        call_info.internal_calls = internal_calls;

        let expected_error = verify_no_calls_to_other_contracts(&Some(call_info));

        assert!(expected_error.is_err());
        assert_matches!(
            expected_error.unwrap_err(),
            TransactionError::UnauthorizedActionOnValidate
        );
    }

    #[test]
    fn preprocess_invoke_function_fields_nonce_is_none() {
        let entry_point_selector = Felt252::from_str_radix(
            "112e35f48499939272000bd72eb840e502ca4c3aefa8800992e8defb746e0c9",
            16,
        )
        .unwrap();
        let result =
            preprocess_invoke_function_fields(entry_point_selector.clone(), None, 0.into());

        let expected_additional_data: Vec<Felt252> = Vec::new();
        let expected_entry_point_selector_field = entry_point_selector;
        assert_eq!(
            result.unwrap(),
            (
                expected_entry_point_selector_field,
                expected_additional_data
            )
        )
    }

    #[test]
    fn invoke_version_one_with_no_nonce_should_fail() {
        let expected_error = preprocess_invoke_function_fields(
            Felt252::from_str_radix(
                "112e35f48499939272000bd72eb840e502ca4c3aefa8800992e8defb746e0c9",
                16,
            )
            .unwrap(),
            None,
            1.into(),
        );
        assert!(expected_error.is_err());
        assert_matches!(
            expected_error.unwrap_err(),
            TransactionError::InvokeFunctionNonZeroMissingNonce
        )
    }

    #[test]
    fn invoke_version_one_with_no_nonce_with_query_base_should_fail() {
        let expected_error = preprocess_invoke_function_fields(
            Felt252::from_str_radix(
                "112e35f48499939272000bd72eb840e502ca4c3aefa8800992e8defb746e0c9",
                16,
            )
            .unwrap(),
            None,
            &1.into() | &QUERY_VERSION_BASE.clone(),
        );
        assert!(expected_error.is_err());
    }

    #[test]
    fn test_reverted_transaction_wrong_entry_point() {
        let internal_invoke_function = InvokeFunction {
            contract_address: Address(0.into()),
            entry_point_selector: Felt252::from_bytes_be(&calculate_sn_keccak(
                "factorial_".as_bytes(),
            )),
            entry_point_type: EntryPointType::External,
            calldata: vec![],
            tx_type: TransactionType::InvokeFunction,
            version: 0.into(),
            validate_entry_point_selector: 0.into(),
            hash_value: 0.into(),
            signature: Vec::new(),
            max_fee: 0,
            nonce: Some(0.into()),
            skip_validation: true,
            skip_execute: false,
            skip_fee_transfer: true,
            skip_nonce_check: false,
        };

        let mut state_reader = InMemoryStateReader::default();
        let class_hash = [1; 32];
        let program_data = include_bytes!("../../starknet_programs/cairo1/factorial.casm");
        let contract_class: CasmContractClass = serde_json::from_slice(program_data).unwrap();
        let contract_address = Address(0.into());
        let nonce = Felt252::zero();

        state_reader
            .address_to_class_hash_mut()
            .insert(contract_address.clone(), class_hash);
        state_reader
            .address_to_nonce
            .insert(contract_address, nonce);
        state_reader
            .class_hash_to_compiled_class_hash
            .insert(class_hash, class_hash);
        // last is necessary so the transactional state can cache the class

        let mut casm_contract_class_cache = HashMap::new();

        casm_contract_class_cache.insert(class_hash, contract_class);

        let mut state = CachedState::new(
            Arc::new(state_reader),
            None,
            Some(casm_contract_class_cache),
        );

        let state_before_execution = state.clone();

        let result = internal_invoke_function
            .execute(&mut state, &BlockContext::default(), 0)
            .unwrap();

        assert!(result.call_info.is_none());
        assert_eq!(
            result.revert_error,
            Some("Requested entry point was not found".to_string())
        );
        assert_eq!(
            state.cache.class_hash_writes,
            state_before_execution.cache.class_hash_writes
        );
        assert_eq!(
            state.cache.compiled_class_hash_writes,
            state_before_execution.cache.compiled_class_hash_writes
        );
        assert_eq!(
            state.cache.nonce_writes,
            state_before_execution.cache.nonce_writes
        );
        assert_eq!(
            state.cache.storage_writes,
            state_before_execution.cache.storage_writes
        );
        assert_eq!(
            state.cache.class_hash_to_compiled_class_hash,
            state_before_execution
                .cache
                .class_hash_to_compiled_class_hash
        );
    }
}<|MERGE_RESOLUTION|>--- conflicted
+++ resolved
@@ -11,14 +11,10 @@
         execution_entry_point::{ExecutionEntryPoint, ExecutionResult},
         CallInfo, TransactionExecutionContext, TransactionExecutionInfo,
     },
-<<<<<<< HEAD
     state::{
         cached_state::{CachedState, TransactionalCachedState},
         ExecutionResourcesManager,
     },
-=======
-    state::{cached_state::CachedState, ExecutionResourcesManager},
->>>>>>> 21df2c74
     state::{
         state_api::{State, StateReader},
         StateDiff,
@@ -294,12 +290,7 @@
             self.handle_nonce(state)?;
         }
 
-<<<<<<< HEAD
         let mut transactional_state = state.create_transactional();
-
-=======
-        let mut transactional_state = state.create_copy();
->>>>>>> 21df2c74
         let mut tx_exec_info =
             self.apply(&mut transactional_state, block_context, remaining_gas)?;
 
@@ -309,7 +300,6 @@
             block_context,
         )?;
 
-<<<<<<< HEAD
         if let Some(revert_error) = tx_exec_info.revert_error.clone() {
             // execution error
             tx_exec_info = tx_exec_info.to_revert_error(&revert_error);
@@ -326,16 +316,6 @@
             state.apply_state_update(&StateDiff::from_cached_state(transactional_state)?)?;
         }
         // TODO: add balance not enough case.
-=======
-        if actual_fee <= self.max_fee {
-            state.apply_state_update(&StateDiff::from_cached_state(transactional_state)?)?;
-        } else {
-            tx_exec_info = tx_exec_info.to_revert_error(format!(
-                "Calculated fee ({}) exceeds max fee ({})",
-                actual_fee, self.max_fee
-            ));
-        }
->>>>>>> 21df2c74
 
         let mut tx_execution_context =
             self.get_execution_context(block_context.invoke_tx_max_n_steps)?;
@@ -907,7 +887,6 @@
         let tx_info = internal_invoke_function
             .execute(&mut state, &block_context, 0)
             .unwrap();
-<<<<<<< HEAD
         let expected_actual_fee = 1259;
         let expected_tx_info = tx_info.clone().to_revert_error(
             format!(
@@ -916,13 +895,6 @@
             )
             .as_str(),
         );
-=======
-        let expected_actual_fee = 2483;
-        let expected_tx_info = tx_info.clone().to_revert_error(format!(
-            "Calculated fee ({}) exceeds max fee ({})",
-            expected_actual_fee, max_fee
-        ));
->>>>>>> 21df2c74
 
         assert_eq!(tx_info, expected_tx_info);
     }
