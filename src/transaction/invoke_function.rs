--- conflicted
+++ resolved
@@ -771,8 +771,6 @@
     }
 
     #[test]
-<<<<<<< HEAD
-=======
     fn test_execute_invoke_actual_fee_exceeded_max_fee_should_fail() {
         let max_fee = 5;
         let internal_invoke_function = InvokeFunction {
@@ -831,7 +829,6 @@
     }
 
     #[test]
->>>>>>> a46e33b4
     fn test_execute_invoke_twice_should_fail() {
         let internal_invoke_function = InvokeFunction {
             contract_address: Address(0.into()),
