use super::{
    check_account_tx_fields_version,
    fee::{calculate_tx_fee, charge_fee, check_fee_bounds, run_post_execution_fee_checks},
    get_tx_version, CurrentAccountTxFields, ResourceBounds, Transaction,
    VersionSpecificAccountTxFields,
};
use crate::{
    core::transaction_hash::calculate_invoke_transaction_hash,
    definitions::{
        block_context::BlockContext,
        constants::{
            EXECUTE_ENTRY_POINT_SELECTOR, VALIDATE_ENTRY_POINT_SELECTOR, VALIDATE_RETDATA,
        },
        transaction_type::TransactionType,
    },
    execution::{
        execution_entry_point::{ExecutionEntryPoint, ExecutionResult},
        CallInfo, TransactionExecutionContext, TransactionExecutionInfo,
    },
    services::api::contract_classes::{
        compiled_class::CompiledClass, deprecated_contract_class::EntryPointType,
    },
    state::{
        cached_state::CachedState,
        contract_class_cache::ContractClassCache,
        state_api::{State, StateReader},
        ExecutionResourcesManager, StateDiff,
    },
    transaction::error::TransactionError,
    utils::{calculate_tx_resources, Address},
};
use cairo_vm::Felt252;
use getset::Getters;
use num_traits::Zero;
use starknet_api::transaction::Resource;
use std::fmt::Debug;

#[cfg(feature = "cairo-native")]
use {
    crate::utils::ClassHash,
    cairo_native::cache::ProgramCache,
    std::{cell::RefCell, rc::Rc},
};

/// Represents an InvokeFunction transaction in the starknet network.
#[derive(Debug, Getters, Clone)]
pub struct InvokeFunction {
    #[getset(get = "pub")]
    contract_address: Address,
    entry_point_selector: Felt252,
    #[allow(dead_code)]
    entry_point_type: EntryPointType,
    calldata: Vec<Felt252>,
    tx_type: TransactionType,
    version: Felt252,
    validate_entry_point_selector: Felt252,
    #[getset(get = "pub")]
    hash_value: Felt252,
    #[getset(get = "pub")]
    signature: Vec<Felt252>,
    account_tx_fields: VersionSpecificAccountTxFields,
    nonce: Option<Felt252>,
    skip_validation: bool,
    skip_execute: bool,
    skip_fee_transfer: bool,
    skip_nonce_check: bool,
}

impl InvokeFunction {
    #[allow(clippy::too_many_arguments)]
    pub fn new(
        contract_address: Address,
        entry_point_selector: Felt252,
        account_tx_fields: VersionSpecificAccountTxFields,
        version: Felt252,
        calldata: Vec<Felt252>,
        signature: Vec<Felt252>,
        chain_id: Felt252,
        nonce: Option<Felt252>,
    ) -> Result<Self, TransactionError> {
        let hash_value = calculate_invoke_transaction_hash(
            chain_id,
            &contract_address,
            entry_point_selector,
            version,
            nonce,
            &calldata,
            &account_tx_fields,
        )?;

        InvokeFunction::new_with_tx_hash(
            contract_address,
            entry_point_selector,
            account_tx_fields,
            version,
            calldata,
            signature,
            nonce,
            hash_value,
        )
    }

    #[allow(clippy::too_many_arguments)]
    pub fn new_with_tx_hash(
        contract_address: Address,
        entry_point_selector: Felt252,
        account_tx_fields: VersionSpecificAccountTxFields,
        version: Felt252,
        calldata: Vec<Felt252>,
        signature: Vec<Felt252>,
        nonce: Option<Felt252>,
        hash_value: Felt252,
    ) -> Result<Self, TransactionError> {
        let version = get_tx_version(version);
        check_account_tx_fields_version(&account_tx_fields, version)?;

        let validate_entry_point_selector = *VALIDATE_ENTRY_POINT_SELECTOR;

        Ok(InvokeFunction {
            contract_address,
            entry_point_selector,
            entry_point_type: EntryPointType::External,
            calldata,
            tx_type: TransactionType::InvokeFunction,
            version,
            account_tx_fields,
            signature,
            validate_entry_point_selector,
            nonce,
            hash_value,
            skip_validation: false,
            skip_execute: false,
            skip_fee_transfer: false,
            skip_nonce_check: false,
        })
    }

    /// Creates a `InvokeFunction` from a starknet api `InvokeTransaction`.
    pub fn from_invoke_transaction(
        tx: starknet_api::transaction::InvokeTransaction,
        tx_hash: Felt252,
    ) -> Result<Self, TransactionError> {
        let account_tx_fields = match &tx {
            starknet_api::transaction::InvokeTransaction::V0(tx) => {
                VersionSpecificAccountTxFields::Deprecated(tx.max_fee.0)
            }
            starknet_api::transaction::InvokeTransaction::V1(tx) => {
                VersionSpecificAccountTxFields::Deprecated(tx.max_fee.0)
            }
            starknet_api::transaction::InvokeTransaction::V3(tx) => {
                VersionSpecificAccountTxFields::Current(CurrentAccountTxFields {
                    l1_resource_bounds: tx
                        .resource_bounds
                        .0
                        .get(&Resource::L1Gas)
                        .map(|r| r.into())
                        .unwrap_or_default(),
                    l2_resource_bounds: tx
                        .resource_bounds
                        .0
                        .get(&Resource::L2Gas)
                        .map(|r| r.into()),
                    tip: tx.tip.0,
                    nonce_data_availability_mode: tx.nonce_data_availability_mode.into(),
                    fee_data_availability_mode: tx.fee_data_availability_mode.into(),
                    paymaster_data: tx
                        .paymaster_data
                        .0
                        .iter()
                        .map(|f| Felt252::from_bytes_be_slice(f.bytes()))
                        .collect(),
                    account_deployment_data: tx
                        .account_deployment_data
                        .0
                        .iter()
                        .map(|f| Felt252::from_bytes_be_slice(f.bytes()))
                        .collect(),
                })
            }
        };
        let entry_point_selector = match &tx {
            starknet_api::transaction::InvokeTransaction::V0(tx) => {
                Felt252::from_bytes_be_slice(tx.entry_point_selector.0.bytes())
            }
            starknet_api::transaction::InvokeTransaction::V1(_)
            | starknet_api::transaction::InvokeTransaction::V3(_) => *EXECUTE_ENTRY_POINT_SELECTOR,
        };
        let contract_address = Address(Felt252::from_bytes_be_slice(
            tx.sender_address().0.key().bytes(),
        ));
        let version = Felt252::from_bytes_be_slice(tx.version().0.bytes());
        let nonce = if version.is_zero() {
            None
        } else {
            Some(Felt252::from_bytes_be_slice(tx.nonce().0.bytes()))
        };

        let signature = tx
            .signature()
            .0
            .iter()
            .map(|f| Felt252::from_bytes_be_slice(f.bytes()))
            .collect();
        let calldata = tx
            .calldata()
            .0
            .as_ref()
            .iter()
            .map(|f| Felt252::from_bytes_be_slice(f.bytes()))
            .collect();

        InvokeFunction::new_with_tx_hash(
            contract_address,
            entry_point_selector,
            account_tx_fields,
            version,
            calldata,
            signature,
            nonce,
            tx_hash,
        )
    }

    fn get_execution_context(
        &self,
        n_steps: u64,
    ) -> Result<TransactionExecutionContext, TransactionError> {
        Ok(TransactionExecutionContext::new(
            self.contract_address.clone(),
            self.hash_value,
            self.signature.clone(),
            self.account_tx_fields.clone(),
            if self.version.is_zero() {
                Felt252::ZERO
            } else {
                self.nonce.ok_or(TransactionError::MissingNonce)?
            },
            n_steps,
            self.version,
        ))
    }

    /// Execute the validation entrypoint of the contract and returns the call info.
    /// ## Parameters:
    /// - state: A state that implements the [`State`] and [`StateReader`] traits.
    /// - resources_manager: the resources that are in use by the contract
    /// - block_context: The block's execution context
    pub(crate) fn run_validate_entrypoint<S: StateReader, C: ContractClassCache>(
        &self,
        state: &mut CachedState<S, C>,
        block_context: &BlockContext,
        resources_manager: &mut ExecutionResourcesManager,
        remaining_gas: u128,
        #[cfg(feature = "cairo-native")] program_cache: Option<
            Rc<RefCell<ProgramCache<'_, ClassHash>>>,
        >,
        #[cfg(feature = "cairo-native")] sandbox: Option<&crate::sandboxing::IsolatedExecutor>,
    ) -> Result<Option<CallInfo>, TransactionError> {
        if self.version.is_zero() || self.skip_validation {
            return Ok(None);
        }

        let call = ExecutionEntryPoint::new(
            self.contract_address.clone(),
            self.calldata.clone(),
            self.validate_entry_point_selector,
            Address(0.into()),
            EntryPointType::External,
            None,
            None,
            remaining_gas,
        );

        let ExecutionResult { call_info, .. } = call.execute(
            state,
            block_context,
            resources_manager,
            &mut self.get_execution_context(block_context.validate_max_n_steps)?,
            false,
            block_context.validate_max_n_steps,
            #[cfg(feature = "cairo-native")]
            program_cache,
            #[cfg(feature = "cairo-native")]
            sandbox,
        )?;

        // Validate the return data
        let class_hash = state.get_class_hash_at(&self.contract_address)?;
        let contract_class = state
            .get_contract_class(&class_hash)
            .map_err(|_| TransactionError::MissingCompiledClass)?;
        if matches!(
            contract_class,
            CompiledClass::Casm {
                sierra: Some(_),
                ..
            }
        ) {
            // The account contract class is a Cairo 1.0 contract; the `validate` entry point should
            // return `VALID`.
            if !call_info
                .as_ref()
                .map(|ci| ci.retdata == vec![*VALIDATE_RETDATA])
                .unwrap_or_default()
            {
                return Err(TransactionError::WrongValidateRetdata);
            }
        }

        let call_info = verify_no_calls_to_other_contracts(&call_info)
            .map_err(|_| TransactionError::InvalidContractCall)?;

        Ok(Some(call_info))
    }

    /// Builds the transaction execution context and executes the entry point.
    /// Returns the CallInfo.
    fn run_execute_entrypoint<S: StateReader, C: ContractClassCache>(
        &self,
        state: &mut CachedState<S, C>,
        block_context: &BlockContext,
        resources_manager: &mut ExecutionResourcesManager,
        remaining_gas: u128,
        #[cfg(feature = "cairo-native")] program_cache: Option<
            Rc<RefCell<ProgramCache<'_, ClassHash>>>,
        >,
        #[cfg(feature = "cairo-native")] sandbox: Option<&crate::sandboxing::IsolatedExecutor>,
    ) -> Result<ExecutionResult, TransactionError> {
        let call = ExecutionEntryPoint::new(
            self.contract_address.clone(),
            self.calldata.clone(),
            self.entry_point_selector,
            Address(Felt252::ZERO),
            EntryPointType::External,
            None,
            None,
            remaining_gas,
        );
        call.execute(
            state,
            block_context,
            resources_manager,
            &mut self.get_execution_context(block_context.invoke_tx_max_n_steps)?,
            true,
            block_context.invoke_tx_max_n_steps,
            #[cfg(feature = "cairo-native")]
            program_cache,
            #[cfg(feature = "cairo-native")]
            sandbox,
        )
    }

    /// Execute a call to the cairo-vm using the accounts_validation.cairo contract to validate
    /// the contract that is being declared. Then it returns the transaction execution info of the run.
    /// ## Parameters
    /// - state: A state that implements the [`State`] and [`StateReader`] traits.
    /// - block_context: The block's execution context.
    /// - remaining_gas: The amount of gas that the transaction disposes.
    pub fn apply<S: StateReader, C: ContractClassCache>(
        &self,
        state: &mut CachedState<S, C>,
        block_context: &BlockContext,
        mut remaining_gas: u128,
        #[cfg(feature = "cairo-native")] program_cache: Option<
            Rc<RefCell<ProgramCache<'_, ClassHash>>>,
        >,
        #[cfg(feature = "cairo-native")] sandbox: Option<&crate::sandboxing::IsolatedExecutor>,
    ) -> Result<TransactionExecutionInfo, TransactionError> {
        let mut resources_manager = ExecutionResourcesManager::default();
        let validate_info = if self.skip_validation {
            None
        } else {
            self.run_validate_entrypoint(
                state,
                block_context,
                &mut resources_manager,
                remaining_gas,
                #[cfg(feature = "cairo-native")]
                program_cache.clone(),
                #[cfg(feature = "cairo-native")]
                sandbox,
            )?
        };

        if let Some(call_info) = &validate_info {
            remaining_gas -= call_info.gas_consumed;
        }

        // Execute transaction
        let ExecutionResult {
            call_info,
            revert_error,
            n_reverted_steps,
        } = if self.skip_execute {
            ExecutionResult::default()
        } else {
            self.run_execute_entrypoint(
                state,
                block_context,
                &mut resources_manager,
                remaining_gas,
                #[cfg(feature = "cairo-native")]
                program_cache,
                #[cfg(feature = "cairo-native")]
                sandbox,
            )?
        };
        let changes = state.count_actual_state_changes(Some((
            (block_context.get_fee_token_address_by_fee_type(&self.account_tx_fields.fee_type())),
            &self.contract_address,
        )))?;
        let actual_resources = calculate_tx_resources(
            resources_manager,
            &[call_info.clone(), validate_info.clone()],
            self.tx_type,
            changes,
            None,
            n_reverted_steps,
        )?;
        let transaction_execution_info = TransactionExecutionInfo::new_without_fee_info(
            validate_info,
            call_info,
            revert_error,
            actual_resources,
            Some(self.tx_type),
        );
        Ok(transaction_execution_info)
    }

    /// Calculates actual fee used by the transaction using the execution info returned by apply(),
    /// then updates the transaction execution info with the data of the fee.
    /// ## Parameters
    /// - state: A state that implements the [`State`] and [`StateReader`] traits.
    /// - block_context: The block's execution context.
    /// - remaining_gas: The amount of gas that the transaction disposes.
    #[tracing::instrument(level = "debug", ret, err, skip(self, state, block_context, program_cache, sandbox), fields(
        tx_type = ?TransactionType::InvokeFunction,
        self.version = ?self.version,
        self.hash_value = ?self.hash_value,
        self.contract_address = ?self.contract_address,
        self.entry_point_selector = ?self.entry_point_selector,
        self.entry_point_type = ?self.entry_point_type,
    ))]
    pub fn execute<S: StateReader, C: ContractClassCache>(
        &self,
        state: &mut CachedState<S, C>,
        block_context: &BlockContext,
        remaining_gas: u128,
        #[cfg(feature = "cairo-native")] program_cache: Option<
            Rc<RefCell<ProgramCache<'_, ClassHash>>>,
        >,
        #[cfg(feature = "cairo-native")] sandbox: Option<&crate::sandboxing::IsolatedExecutor>,
    ) -> Result<TransactionExecutionInfo, TransactionError> {
        if !(self.version == Felt252::ZERO
            || self.version == Felt252::ONE
            || self.version == Felt252::THREE)
        {
            return Err(TransactionError::UnsupportedTxVersion(
                "Invoke".to_string(),
                self.version,
                vec![0, 1, 3],
            ));
        }

        self.handle_nonce(state)?;

        if !self.skip_fee_transfer {
            self.check_fee_balance(state, block_context)?;
        }

        let mut transactional_state = state.create_transactional()?;

        let tx_exec_info = self.apply(
            &mut transactional_state,
            block_context,
            remaining_gas,
            #[cfg(feature = "cairo-native")]
            program_cache.clone(),
            #[cfg(feature = "cairo-native")]
            sandbox,
        );
        #[cfg(feature = "replay_benchmark")]
        // Add initial values to cache despite tx outcome
        {
            state.cache_mut().storage_initial_values_mut().extend(
                transactional_state
                    .cache()
                    .storage_initial_values
                    .clone()
                    .into_iter(),
            );
            state.cache_mut().class_hash_initial_values_mut().extend(
                transactional_state
                    .cache()
                    .class_hash_initial_values
                    .clone()
                    .into_iter(),
            );
        }
        let mut tx_exec_info = tx_exec_info?;

        let actual_fee = calculate_tx_fee(
            &tx_exec_info.actual_resources,
            block_context,
            &self.account_tx_fields.fee_type(),
        )?;

        if let Some(revert_error) = tx_exec_info.revert_error.clone() {
            // execution error
            tx_exec_info = tx_exec_info.to_revert_error(&revert_error);
        } else {
            match run_post_execution_fee_checks(
                &mut transactional_state,
                &self.account_tx_fields,
                block_context,
                actual_fee,
                &tx_exec_info.actual_resources,
                self.contract_address(),
                self.skip_fee_transfer,
            ) {
                Ok(_) => {
                    state.apply_state_update(&StateDiff::from_cached_state(
                        transactional_state.cache(),
                    )?)?;
                }
                Err(TransactionError::FeeCheck(error)) => {
                    tx_exec_info = tx_exec_info.to_revert_error(&error.to_string());
                }
                error => error?,
            }
        }

        let mut tx_execution_context =
            self.get_execution_context(block_context.invoke_tx_max_n_steps)?;

        let (fee_transfer_info, actual_fee) = charge_fee(
            state,
            actual_fee,
            block_context,
            &mut tx_execution_context,
            self.skip_fee_transfer,
            #[cfg(feature = "cairo-native")]
<<<<<<< HEAD
            program_cache,
            #[cfg(feature = "cairo-native")]
            sandbox,
=======
            program_cache.clone(),
>>>>>>> 4ff45386
        )?;

        tx_exec_info.set_fee_info(actual_fee, fee_transfer_info);

        Ok(tx_exec_info)
    }

    fn handle_nonce<S: State + StateReader>(&self, state: &mut S) -> Result<(), TransactionError> {
        if self.version.is_zero() {
            return Ok(());
        }

        let contract_address = self.contract_address();

        let current_nonce = state.get_nonce_at(contract_address)?;
        match &self.nonce {
            None => {
                // TODO: Remove this once we have a better way to handle the nonce.
                Ok(())
            }
            Some(nonce) => {
                if !self.skip_nonce_check && nonce != &current_nonce {
                    return Err(TransactionError::InvalidTransactionNonce(
                        current_nonce.to_string(),
                        nonce.to_string(),
                    ));
                }
                state.increment_nonce(contract_address)?;
                Ok(())
            }
        }
    }

    fn check_fee_balance<S: State + StateReader>(
        &self,
        state: &mut S,
        block_context: &BlockContext,
    ) -> Result<(), TransactionError> {
        if self.account_tx_fields.max_fee().is_zero() {
            return Ok(());
        }
        // Check max fee is at least the estimated constant overhead.
        check_fee_bounds(
            &self.account_tx_fields,
            block_context,
            super::fee::AccountTxType::Invoke,
        )?;
        // Check that the current balance is high enough to cover the max_fee
        let (balance_low, balance_high) = state.get_fee_token_balance(
            block_context,
            self.contract_address(),
            &self.account_tx_fields.fee_type(),
        )?;
        // The fee is at most 128 bits, while balance is 256 bits (split into two 128 bit words).
        if balance_high.is_zero() && balance_low < Felt252::from(self.account_tx_fields.max_fee()) {
            return Err(TransactionError::MaxFeeExceedsBalance(
                self.account_tx_fields.max_fee(),
                balance_low,
                balance_high,
            ));
        }
        Ok(())
    }

    // Simulation function

    pub fn create_for_simulation(
        &self,
        skip_validation: bool,
        skip_execute: bool,
        skip_fee_transfer: bool,
        ignore_max_fee: bool,
        skip_nonce_check: bool,
    ) -> Transaction {
        let tx = InvokeFunction {
            skip_validation,
            skip_execute,
            skip_fee_transfer,
            skip_nonce_check,
            account_tx_fields: if ignore_max_fee {
                if let VersionSpecificAccountTxFields::Current(current) = &self.account_tx_fields {
                    let mut current_fields = current.clone();
                    current_fields.l1_resource_bounds = ResourceBounds {
                        max_amount: u64::MAX,
                        max_price_per_unit: u128::MAX,
                    };
                    VersionSpecificAccountTxFields::Current(current_fields)
                } else {
                    VersionSpecificAccountTxFields::new_deprecated(u128::MAX)
                }
            } else {
                self.account_tx_fields.clone()
            },
            ..self.clone()
        };

        Transaction::InvokeFunction(tx)
    }
}

// ------------------------------------
//  Invoke internal functions utils
// ------------------------------------

pub fn verify_no_calls_to_other_contracts(
    call_info: &Option<CallInfo>,
) -> Result<CallInfo, TransactionError> {
    let call_info = call_info.clone().ok_or(TransactionError::CallInfoIsNone)?;
    let invoked_contract_address = call_info.contract_address.clone();
    for internal_call in call_info.gen_call_topology() {
        if internal_call.contract_address != invoked_contract_address {
            return Err(TransactionError::UnauthorizedActionOnValidate);
        }
    }
    Ok(call_info)
}

#[cfg(test)]
mod tests {
    use super::*;
    use crate::{
        definitions::block_context::GasPrices,
        definitions::constants::VALIDATE_DECLARE_ENTRY_POINT_SELECTOR,
        services::api::contract_classes::{
            compiled_class::CompiledClass, deprecated_contract_class::ContractClass,
        },
        state::cached_state::CachedState,
        state::{
            contract_class_cache::PermanentContractClassCache,
            in_memory_state_reader::InMemoryStateReader,
        },
        utils::{calculate_sn_keccak, ClassHash},
    };
    use cairo_lang_starknet::casm_contract_class::CasmContractClass;

    use pretty_assertions_sorted::{assert_eq, assert_eq_sorted};
    use starknet_api::{
        core::{ContractAddress, Nonce, PatriciaKey},
        hash::{StarkFelt, StarkHash},
        transaction::{Fee, InvokeTransaction, InvokeTransactionV1, TransactionSignature},
    };
    use std::sync::Arc;

    #[test]
    fn test_from_invoke_transaction() {
        // https://starkscan.co/tx/0x05b6cf416d56e7c7c519b44e6d06a41657ff6c6a3f2629044fac395e6d200ac4
        // result 0x05b6cf416d56e7c7c519b44e6d06a41657ff6c6a3f2629044fac395e6d200ac4
        let tx = InvokeTransaction::V1(InvokeTransactionV1 {
            sender_address: ContractAddress(
                PatriciaKey::try_from(
                    StarkHash::try_from(
                        "0x00c4658311841a69ce121543af332622bc243cf5593fc4aaf822481c7b7f183d",
                    )
                    .unwrap(),
                )
                .unwrap(),
            ),
            max_fee: Fee(49000000000000),
            signature: TransactionSignature(vec![
                StarkFelt::try_from(
                    "0x18315db8eb360a82ea11f302d6a6a35a11b9df1dc220ec1376c4d4604770dd4",
                )
                .unwrap(),
                StarkFelt::try_from(
                    "0x5e8642259ac8e99c84cdf88c17385698150eb11dccfb3036ecc2b97c0903d27",
                )
                .unwrap(),
            ]),
            nonce: Nonce(StarkFelt::from(22u32)),
            calldata: starknet_api::transaction::Calldata(Arc::new(vec![
                StarkFelt::try_from("0x1").unwrap(),
                StarkFelt::try_from(
                    "0x0454f0bd015e730e5adbb4f080b075fdbf55654ff41ee336203aa2e1ac4d4309",
                )
                .unwrap(),
                StarkFelt::try_from(
                    "0x032a99297e1d12a9b91d4f90d5dd4b160d93c84a9e3b4daa916fec14ec852e05",
                )
                .unwrap(),
                StarkFelt::try_from(
                    "0x0000000000000000000000000000000000000000000000000000000000000000",
                )
                .unwrap(),
                StarkFelt::try_from(
                    "0x0000000000000000000000000000000000000000000000000000000000000002",
                )
                .unwrap(),
                StarkFelt::try_from(
                    "0x0000000000000000000000000000000000000000000000000000000000000002",
                )
                .unwrap(),
                StarkFelt::try_from(
                    "0x0383538353434346334616431626237363933663435643237376236313461663",
                )
                .unwrap(),
                StarkFelt::try_from(
                    "0x0393762666334373463313762393535303530383563613961323435643965666",
                )
                .unwrap(),
            ])),
        });

        assert!(InvokeFunction::from_invoke_transaction(tx, Felt252::ONE).is_ok())
    }

    #[test]
    fn test_invoke_apply_without_fees() {
        let internal_invoke_function = InvokeFunction {
            contract_address: Address(0.into()),
            entry_point_selector: Felt252::from_hex(
                "112e35f48499939272000bd72eb840e502ca4c3aefa8800992e8defb746e0c9",
            )
            .unwrap(),
            entry_point_type: EntryPointType::External,
            calldata: vec![1.into(), 1.into(), 10.into()],
            tx_type: TransactionType::InvokeFunction,
            version: 0.into(),
            validate_entry_point_selector: 0.into(),
            hash_value: 0.into(),
            signature: Vec::new(),
            account_tx_fields: Default::default(),
            nonce: Some(0.into()),
            skip_validation: false,
            skip_execute: false,
            skip_fee_transfer: false,
            skip_nonce_check: false,
        };

        // Instantiate CachedState
        let mut state_reader = InMemoryStateReader::default();
        // Set contract_class
        let class_hash = ClassHash([1; 32]);
        let contract_class = ContractClass::from_path("starknet_programs/fibonacci.json").unwrap();
        // Set contract_state
        let contract_address = Address(0.into());
        let nonce = Felt252::ZERO;

        state_reader
            .address_to_class_hash_mut()
            .insert(contract_address.clone(), class_hash);
        state_reader
            .address_to_nonce
            .insert(contract_address, nonce);

        let mut state = CachedState::new(
            Arc::new(state_reader),
            Arc::new(PermanentContractClassCache::default()),
        );

        state
            .set_contract_class(
                &class_hash,
                &CompiledClass::Deprecated(Arc::new(contract_class)),
            )
            .unwrap();

        let mut transactional = state.create_transactional().unwrap();
        // Invoke result
        let result = internal_invoke_function
            .apply(
                &mut transactional,
                &BlockContext::default(),
                0,
                #[cfg(feature = "cairo-native")]
                None,
                #[cfg(feature = "cairo-native")]
                None,
            )
            .unwrap();
        state
            .apply_state_update(&StateDiff::from_cached_state(transactional.cache()).unwrap())
            .unwrap();

        assert_eq!(result.tx_type, Some(TransactionType::InvokeFunction));
        assert_eq!(
            result.call_info.as_ref().unwrap().class_hash,
            Some(class_hash)
        );
        assert_eq!(
            result.call_info.as_ref().unwrap().entry_point_selector,
            Some(internal_invoke_function.entry_point_selector)
        );
        assert_eq!(
            result.call_info.as_ref().unwrap().calldata,
            internal_invoke_function.calldata
        );
        assert_eq!(result.call_info.unwrap().retdata, vec![Felt252::from(144)]);
    }

    #[test]
    fn test_invoke_execute() {
        let internal_invoke_function = InvokeFunction {
            contract_address: Address(0.into()),
            entry_point_selector: Felt252::from_hex(
                "0x112e35f48499939272000bd72eb840e502ca4c3aefa8800992e8defb746e0c9",
            )
            .unwrap(),
            entry_point_type: EntryPointType::External,
            calldata: vec![1.into(), 1.into(), 10.into()],
            tx_type: TransactionType::InvokeFunction,
            version: 0.into(),
            validate_entry_point_selector: 0.into(),
            hash_value: 0.into(),
            signature: Vec::new(),
            account_tx_fields: Default::default(),
            nonce: Some(0.into()),
            skip_validation: false,
            skip_execute: false,
            skip_fee_transfer: false,
            skip_nonce_check: false,
        };

        // Instantiate CachedState
        let mut state_reader = InMemoryStateReader::default();
        // Set contract_class
        let class_hash: ClassHash = ClassHash([1; 32]);
        let contract_class = ContractClass::from_path("starknet_programs/fibonacci.json").unwrap();
        // Set contract_state
        let contract_address = Address(0.into());
        let nonce = Felt252::ZERO;

        state_reader
            .address_to_class_hash_mut()
            .insert(contract_address.clone(), class_hash);
        state_reader
            .address_to_nonce
            .insert(contract_address, nonce);

        let mut state = CachedState::new(
            Arc::new(state_reader),
            Arc::new(PermanentContractClassCache::default()),
        );

        state
            .set_contract_class(
                &class_hash,
                &CompiledClass::Deprecated(Arc::new(contract_class)),
            )
            .unwrap();

        let result = internal_invoke_function
            .execute(
                &mut state,
                &BlockContext::default(),
                0,
                #[cfg(feature = "cairo-native")]
                None,
                #[cfg(feature = "cairo-native")]
                None,
            )
            .unwrap();

        assert_eq!(result.tx_type, Some(TransactionType::InvokeFunction));
        assert_eq!(
            result.call_info.as_ref().unwrap().class_hash,
            Some(class_hash)
        );
        assert_eq!(
            result.call_info.as_ref().unwrap().entry_point_selector,
            Some(internal_invoke_function.entry_point_selector)
        );
        assert_eq!(
            result.call_info.as_ref().unwrap().calldata,
            internal_invoke_function.calldata
        );
        assert_eq!(result.call_info.unwrap().retdata, vec![Felt252::from(144)]);
    }

    #[test]
    fn test_apply_invoke_entrypoint_not_found_should_fail() {
        let internal_invoke_function = InvokeFunction {
            contract_address: Address(0.into()),
            entry_point_selector: (*EXECUTE_ENTRY_POINT_SELECTOR),
            entry_point_type: EntryPointType::External,
            calldata: Vec::new(),
            tx_type: TransactionType::InvokeFunction,
            version: 0.into(),
            validate_entry_point_selector: 0.into(),
            hash_value: 0.into(),
            signature: Vec::new(),
            account_tx_fields: Default::default(),
            nonce: Some(0.into()),
            skip_validation: false,
            skip_execute: false,
            skip_fee_transfer: false,
            skip_nonce_check: false,
        };

        // Instantiate CachedState
        let mut state_reader = InMemoryStateReader::default();
        // Set contract_class
        let class_hash: ClassHash = ClassHash([1; 32]);
        let contract_class = ContractClass::from_path("starknet_programs/amm.json").unwrap();
        // Set contract_state
        let contract_address = Address(0.into());
        let nonce = Felt252::ZERO;

        state_reader
            .address_to_class_hash_mut()
            .insert(contract_address.clone(), class_hash);
        state_reader
            .address_to_nonce
            .insert(contract_address, nonce);

        let mut state = CachedState::new(
            Arc::new(state_reader),
            Arc::new(PermanentContractClassCache::default()),
        );

        state
            .set_contract_class(
                &class_hash,
                &CompiledClass::Deprecated(Arc::new(contract_class)),
            )
            .unwrap();

        let mut transactional = state.create_transactional().unwrap();
        let expected_error = internal_invoke_function.apply(
            &mut transactional,
            &BlockContext::default(),
            0,
            #[cfg(feature = "cairo-native")]
            None,
            #[cfg(feature = "cairo-native")]
            None,
        );

        assert!(expected_error.is_err());
        assert_matches!(
            expected_error.unwrap_err(),
            TransactionError::EntryPointNotFound
        );
    }

    #[test]
    fn test_apply_v0_with_no_nonce() {
        let internal_invoke_function = InvokeFunction {
            contract_address: Address(0.into()),
            entry_point_selector: Felt252::from_hex(
                "0x112e35f48499939272000bd72eb840e502ca4c3aefa8800992e8defb746e0c9",
            )
            .unwrap(),
            entry_point_type: EntryPointType::External,
            calldata: vec![1.into(), 1.into(), 10.into()],
            tx_type: TransactionType::InvokeFunction,
            version: 0.into(),
            validate_entry_point_selector: 0.into(),
            hash_value: 0.into(),
            signature: Vec::new(),
            account_tx_fields: Default::default(),
            nonce: None,
            skip_validation: false,
            skip_execute: false,
            skip_fee_transfer: false,
            skip_nonce_check: false,
        };

        // Instantiate CachedState
        let mut state_reader = InMemoryStateReader::default();
        // Set contract_class
        let class_hash: ClassHash = ClassHash([1; 32]);
        let contract_class = ContractClass::from_path("starknet_programs/fibonacci.json").unwrap();
        // Set contract_state
        let contract_address = Address(0.into());
        let nonce = Felt252::ZERO;

        state_reader
            .address_to_class_hash_mut()
            .insert(contract_address.clone(), class_hash);
        state_reader
            .address_to_nonce
            .insert(contract_address, nonce);

        let mut state = CachedState::new(
            Arc::new(state_reader),
            Arc::new(PermanentContractClassCache::default()),
        );

        state
            .set_contract_class(
                &class_hash,
                &CompiledClass::Deprecated(Arc::new(contract_class)),
            )
            .unwrap();

        let mut transactional = state.create_transactional().unwrap();
        // Invoke result
        let result = internal_invoke_function
            .apply(
                &mut transactional,
                &BlockContext::default(),
                0,
                #[cfg(feature = "cairo-native")]
                None,
                #[cfg(feature = "cairo-native")]
                None,
            )
            .unwrap();
        state
            .apply_state_update(&StateDiff::from_cached_state(transactional.cache()).unwrap())
            .unwrap();

        assert_eq!(result.tx_type, Some(TransactionType::InvokeFunction));
        assert_eq!(
            result.call_info.as_ref().unwrap().class_hash,
            Some(class_hash)
        );
        assert_eq!(
            result.call_info.as_ref().unwrap().entry_point_selector,
            Some(internal_invoke_function.entry_point_selector)
        );
        assert_eq!(
            result.call_info.as_ref().unwrap().calldata,
            internal_invoke_function.calldata
        );
        assert_eq!(result.call_info.unwrap().retdata, vec![Felt252::from(144)]);
    }

    #[test]
    fn test_run_validate_entrypoint_nonce_is_none_should_fail() {
        let internal_invoke_function = InvokeFunction {
            contract_address: Address(0.into()),
            entry_point_selector: (*EXECUTE_ENTRY_POINT_SELECTOR),
            entry_point_type: EntryPointType::External,
            calldata: Vec::new(),
            tx_type: TransactionType::InvokeFunction,
            version: 1.into(),
            validate_entry_point_selector: 0.into(),
            hash_value: 0.into(),
            signature: Vec::new(),
            account_tx_fields: Default::default(),
            nonce: None,
            skip_validation: false,
            skip_execute: false,
            skip_fee_transfer: false,
            skip_nonce_check: false,
        };

        // Instantiate CachedState
        let mut state_reader = InMemoryStateReader::default();
        // Set contract_class
        let class_hash: ClassHash = ClassHash([1; 32]);
        let contract_class = ContractClass::from_path("starknet_programs/amm.json").unwrap();
        // Set contract_state
        let contract_address = Address(0.into());
        let nonce = Felt252::ZERO;

        state_reader
            .address_to_class_hash_mut()
            .insert(contract_address.clone(), class_hash);
        state_reader
            .address_to_nonce
            .insert(contract_address, nonce);

        let mut state = CachedState::new(
            Arc::new(state_reader),
            Arc::new(PermanentContractClassCache::default()),
        );

        state
            .set_contract_class(
                &class_hash,
                &CompiledClass::Deprecated(Arc::new(contract_class)),
            )
            .unwrap();

        let mut transactional = state.create_transactional().unwrap();
        // Invoke result
        let expected_error = internal_invoke_function.apply(
            &mut transactional,
            &BlockContext::default(),
            0,
            #[cfg(feature = "cairo-native")]
            None,
            #[cfg(feature = "cairo-native")]
            None,
        );

        assert!(expected_error.is_err());
        assert_matches!(expected_error.unwrap_err(), TransactionError::MissingNonce);
    }

    #[test]
    // Test fee calculation is done correctly but payment to sequencer fails due
    // to the token contract not being deployed
    fn test_invoke_with_non_deployed_fee_token_should_fail() {
        let contract_address = Address(0.into());

        // Instantiate CachedState
        let mut state_reader = InMemoryStateReader::default();
        // Set contract_class
        let class_hash: ClassHash = ClassHash([1; 32]);
        let contract_class = ContractClass::from_path("starknet_programs/fibonacci.json").unwrap();
        // Set contract_state
        let nonce = Felt252::ZERO;

        state_reader
            .address_to_class_hash_mut()
            .insert(contract_address.clone(), class_hash);
        state_reader
            .address_to_nonce
            .insert(contract_address.clone(), nonce);

        let internal_invoke_function = InvokeFunction {
            contract_address,
            entry_point_selector: Felt252::from_hex(
                "0x112e35f48499939272000bd72eb840e502ca4c3aefa8800992e8defb746e0c9",
            )
            .unwrap(),
            entry_point_type: EntryPointType::External,
            calldata: vec![1.into(), 1.into(), 10.into()],
            tx_type: TransactionType::InvokeFunction,
            version: 1.into(),
            validate_entry_point_selector: 0.into(),
            hash_value: 0.into(),
            signature: Vec::new(),
            account_tx_fields: VersionSpecificAccountTxFields::new_deprecated(1000),
            nonce: Some(0.into()),
            skip_validation: false,
            skip_execute: false,
            skip_fee_transfer: false,
            skip_nonce_check: false,
        };

        let mut state = CachedState::new(
            Arc::new(state_reader),
            Arc::new(PermanentContractClassCache::default()),
        );

        state
            .set_contract_class(
                &class_hash,
                &CompiledClass::Deprecated(Arc::new(contract_class)),
            )
            .unwrap();

        let block_context = BlockContext::default();

        let result = internal_invoke_function.execute(
            &mut state,
            &block_context,
            0,
            #[cfg(feature = "cairo-native")]
            None,
            #[cfg(feature = "cairo-native")]
            None,
        );
        assert!(result.is_err());
        assert_matches!(
            result.unwrap_err(),
            TransactionError::MaxFeeExceedsBalance(_, _, _)
        );
    }

    #[test]
    fn test_execute_invoke_actual_fee_exceeded_max_fee_should_fail() {
        let max_fee = 5;
        let internal_invoke_function = InvokeFunction {
            contract_address: Address(0.into()),
            entry_point_selector: *VALIDATE_DECLARE_ENTRY_POINT_SELECTOR,
            entry_point_type: EntryPointType::External,
            calldata: vec![1.into()],
            tx_type: TransactionType::InvokeFunction,
            version: 0.into(),
            validate_entry_point_selector: *VALIDATE_ENTRY_POINT_SELECTOR,
            hash_value: 0.into(),
            signature: Vec::new(),
            account_tx_fields: VersionSpecificAccountTxFields::new_deprecated(max_fee),
            nonce: Some(0.into()),
            skip_validation: false,
            skip_execute: false,
            skip_fee_transfer: true,
            skip_nonce_check: false,
        };

        // Instantiate CachedState
        let mut state_reader = InMemoryStateReader::default();
        // Set contract_class
        let class_hash: ClassHash = ClassHash([1; 32]);
        let contract_class =
            ContractClass::from_path("starknet_programs/account_without_validation.json").unwrap();
        // Set contract_state
        let contract_address = Address(0.into());
        let nonce = Felt252::ZERO;

        state_reader
            .address_to_class_hash_mut()
            .insert(contract_address.clone(), class_hash);
        state_reader
            .address_to_nonce
            .insert(contract_address, nonce);

        let mut state = CachedState::new(
            Arc::new(state_reader),
            Arc::new(PermanentContractClassCache::default()),
        );

        state
            .set_contract_class(
                &class_hash,
                &CompiledClass::Deprecated(Arc::new(contract_class)),
            )
            .unwrap();

        let mut block_context = BlockContext::default();
        block_context.starknet_os_config.gas_price = GasPrices::new(1, 0);

        let tx_info = internal_invoke_function
            .execute(
                &mut state,
                &block_context,
                0,
                #[cfg(feature = "cairo-native")]
                None,
                #[cfg(feature = "cairo-native")]
                None,
            )
            .unwrap();
        let expected_actual_fee = 1258;
        let expected_tx_info = tx_info.clone().to_revert_error(
            format!(
                "Calculated fee ({}) exceeds max fee ({})",
                expected_actual_fee, max_fee
            )
            .as_str(),
        );

        assert_eq_sorted!(tx_info, expected_tx_info);
    }

    #[test]
    fn test_execute_invoke_twice_should_fail() {
        let internal_invoke_function = InvokeFunction {
            contract_address: Address(0.into()),
            entry_point_selector: *VALIDATE_ENTRY_POINT_SELECTOR,
            entry_point_type: EntryPointType::External,
            calldata: vec![1.into(), 1.into(), 1.into(), 1.into()],
            tx_type: TransactionType::InvokeFunction,
            version: 1.into(),
            validate_entry_point_selector: *VALIDATE_ENTRY_POINT_SELECTOR,
            hash_value: 0.into(),
            signature: Vec::new(),
            account_tx_fields: Default::default(),
            nonce: Some(0.into()),
            skip_validation: false,
            skip_execute: false,
            skip_fee_transfer: false,
            skip_nonce_check: false,
        };

        // Instantiate CachedState
        let mut state_reader = InMemoryStateReader::default();
        // Set contract_class
        let class_hash: ClassHash = ClassHash([1; 32]);
        let contract_class =
            ContractClass::from_path("starknet_programs/account_without_validation.json").unwrap();
        // Set contract_state
        let contract_address = Address(0.into());
        let nonce = Felt252::ZERO;

        state_reader
            .address_to_class_hash_mut()
            .insert(contract_address.clone(), class_hash);
        state_reader
            .address_to_nonce
            .insert(contract_address, nonce);

        let mut state = CachedState::new(
            Arc::new(state_reader),
            Arc::new(PermanentContractClassCache::default()),
        );

        state
            .set_contract_class(
                &class_hash,
                &CompiledClass::Deprecated(Arc::new(contract_class)),
            )
            .unwrap();

        internal_invoke_function
            .execute(
                &mut state,
                &BlockContext::default(),
                0,
                #[cfg(feature = "cairo-native")]
                None,
                #[cfg(feature = "cairo-native")]
                None,
            )
            .unwrap();

        let expected_error = internal_invoke_function.execute(
            &mut state,
            &BlockContext::default(),
            0,
            #[cfg(feature = "cairo-native")]
            None,
            #[cfg(feature = "cairo-native")]
            None,
        );

        assert!(expected_error.is_err());
        assert_matches!(
            expected_error.unwrap_err(),
            TransactionError::InvalidTransactionNonce(..)
        )
    }

    #[test]
    fn test_execute_inovoke_nonce_missing_should_fail() {
        let internal_invoke_function = InvokeFunction {
            contract_address: Address(0.into()),
            entry_point_selector: Felt252::from_hex(
                "0x112e35f48499939272000bd72eb840e502ca4c3aefa8800992e8defb746e0c9",
            )
            .unwrap(),
            entry_point_type: EntryPointType::External,
            calldata: vec![1.into(), 1.into(), 10.into()],
            tx_type: TransactionType::InvokeFunction,
            version: 1.into(),
            validate_entry_point_selector: 0.into(),
            hash_value: 0.into(),
            signature: Vec::new(),
            account_tx_fields: Default::default(),
            nonce: None,
            skip_validation: false,
            skip_execute: false,
            skip_fee_transfer: false,
            skip_nonce_check: false,
        };

        // Instantiate CachedState
        let mut state_reader = InMemoryStateReader::default();
        // Set contract_class
        let class_hash: ClassHash = ClassHash([1; 32]);
        let contract_class = ContractClass::from_path("starknet_programs/fibonacci.json").unwrap();
        // Set contract_state
        let contract_address = Address(0.into());
        let nonce = Felt252::ZERO;

        state_reader
            .address_to_class_hash_mut()
            .insert(contract_address.clone(), class_hash);
        state_reader
            .address_to_nonce
            .insert(contract_address, nonce);

        let mut state = CachedState::new(
            Arc::new(state_reader),
            Arc::new(PermanentContractClassCache::default()),
        );

        state
            .set_contract_class(
                &class_hash,
                &CompiledClass::Deprecated(Arc::new(contract_class)),
            )
            .unwrap();

        let expected_error = internal_invoke_function.execute(
            &mut state,
            &BlockContext::default(),
            0,
            #[cfg(feature = "cairo-native")]
            None,
            #[cfg(feature = "cairo-native")]
            None,
        );

        assert!(expected_error.is_err());
        assert_matches!(expected_error.unwrap_err(), TransactionError::MissingNonce)
    }

    #[test]
    // the test should try to make verify_no_calls_to_other_contracts fail
    fn verify_no_calls_to_other_contracts_should_fail() {
        let mut call_info = CallInfo::default();
        let mut internal_calls = Vec::new();
        let internal_call = CallInfo {
            contract_address: Address(1.into()),
            ..Default::default()
        };
        internal_calls.push(internal_call);
        call_info.internal_calls = internal_calls;

        let expected_error = verify_no_calls_to_other_contracts(&Some(call_info));

        assert!(expected_error.is_err());
        assert_matches!(
            expected_error.unwrap_err(),
            TransactionError::UnauthorizedActionOnValidate
        );
    }

    #[test]
    fn test_reverted_transaction_wrong_entry_point() {
        let internal_invoke_function = InvokeFunction {
            contract_address: Address(0.into()),
            entry_point_selector: Felt252::from_bytes_be(&calculate_sn_keccak(b"factorial_")),
            entry_point_type: EntryPointType::External,
            calldata: vec![],
            tx_type: TransactionType::InvokeFunction,
            version: 0.into(),
            validate_entry_point_selector: 0.into(),
            hash_value: 0.into(),
            signature: Vec::new(),
            account_tx_fields: Default::default(),
            nonce: Some(0.into()),
            skip_validation: true,
            skip_execute: false,
            skip_fee_transfer: true,
            skip_nonce_check: false,
        };

        let mut state_reader = InMemoryStateReader::default();
        let class_hash: ClassHash = ClassHash([1; 32]);
        let program_data = include_bytes!("../../starknet_programs/cairo1/factorial.casm");
        let contract_class: CasmContractClass = serde_json::from_slice(program_data).unwrap();
        let contract_address = Address(0.into());
        let nonce = Felt252::ZERO;

        state_reader
            .address_to_class_hash_mut()
            .insert(contract_address.clone(), class_hash);
        state_reader
            .address_to_nonce
            .insert(contract_address, nonce);
        state_reader
            .class_hash_to_compiled_class_hash
            .insert(class_hash, class_hash);
        // last is necessary so the transactional state can cache the class

        let casm_contract_class_cache = PermanentContractClassCache::default();

        casm_contract_class_cache.set_contract_class(
            class_hash,
            CompiledClass::Casm {
                casm: Arc::new(contract_class),
                sierra: None,
            },
        );

        let mut state =
            CachedState::new(Arc::new(state_reader), Arc::new(casm_contract_class_cache));

        let state_before_execution = state.clone_for_testing();

        let result = internal_invoke_function
            .execute(
                &mut state,
                &BlockContext::default(),
                0,
                #[cfg(feature = "cairo-native")]
                None,
                #[cfg(feature = "cairo-native")]
                None,
            )
            .unwrap();

        assert!(result.call_info.is_none());
        assert_eq!(
            result.revert_error,
            Some("Requested entry point was not found".to_string())
        );
        assert_eq_sorted!(
            state.cache.class_hash_writes,
            state_before_execution.cache.class_hash_writes
        );
        assert_eq_sorted!(
            state.cache.compiled_class_hash_writes,
            state_before_execution.cache.compiled_class_hash_writes
        );
        assert_eq_sorted!(
            state.cache.nonce_writes,
            state_before_execution.cache.nonce_writes
        );
        assert_eq_sorted!(
            state.cache.storage_writes,
            state_before_execution.cache.storage_writes
        );
        assert_eq_sorted!(
            state.cache.class_hash_to_compiled_class_hash,
            state_before_execution
                .cache
                .class_hash_to_compiled_class_hash
        );
    }

    #[test]
    fn invoke_wrong_version() {
        // declare tx
        let internal_declare = InvokeFunction::new(
            Address(Felt252::ONE),
            Felt252::ONE,
            VersionSpecificAccountTxFields::new_deprecated(9000),
            2.into(),
            vec![],
            vec![],
            Felt252::ONE,
            Some(Felt252::ZERO),
        )
        .unwrap();
        let result = internal_declare.execute(
            &mut CachedState::<InMemoryStateReader, PermanentContractClassCache>::default(),
            &BlockContext::default(),
            u128::MAX,
            #[cfg(feature = "cairo-native")]
            None,
            #[cfg(feature = "cairo-native")]
            None,
        );

        assert_matches!(
        result,
        Err(TransactionError::UnsupportedTxVersion(tx, ver, supp))
        if tx == "Invoke" && ver == 2.into() && supp == vec![0, 1, 3]);
    }
}<|MERGE_RESOLUTION|>--- conflicted
+++ resolved
@@ -540,13 +540,9 @@
             &mut tx_execution_context,
             self.skip_fee_transfer,
             #[cfg(feature = "cairo-native")]
-<<<<<<< HEAD
-            program_cache,
+            program_cache.clone(),
             #[cfg(feature = "cairo-native")]
             sandbox,
-=======
-            program_cache.clone(),
->>>>>>> 4ff45386
         )?;
 
         tx_exec_info.set_fee_info(actual_fee, fee_transfer_info);
