--- conflicted
+++ resolved
@@ -229,11 +229,7 @@
             // return `VALID`.
             if !call_info
                 .as_ref()
-<<<<<<< HEAD
-                .map(|ci| ci.retdata == [VALIDATE_RETDATA.clone()])
-=======
                 .map(|ci| ci.retdata == vec![*VALIDATE_RETDATA])
->>>>>>> 8b037c16
                 .unwrap_or_default()
             {
                 return Err(TransactionError::WrongValidateRetdata);
