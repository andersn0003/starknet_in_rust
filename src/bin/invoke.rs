use std::{collections::HashMap, path::PathBuf, sync::Arc};

use cairo_vm::felt::{felt_str, Felt252};
use num_traits::Zero;

use starknet_in_rust::{
    services::api::contract_classes::{
        compiled_class::CompiledClass, deprecated_contract_class::ContractClass,
    },
    state::cached_state::CachedState,
    state::in_memory_state_reader::InMemoryStateReader,
    testing::state::StarknetState,
    utils::Address,
};

use lazy_static::lazy_static;

#[cfg(feature = "with_mimalloc")]
use mimalloc::MiMalloc;

#[cfg(feature = "with_mimalloc")]
#[global_allocator]
static ALLOC: MiMalloc = MiMalloc;

lazy_static! {
    // include_str! doesn't seem to work in CI
    static ref CONTRACT_CLASS: ContractClass = ContractClass::from_path(
        "starknet_programs/first_contract.json",
    ).unwrap();

    static ref CONTRACT_PATH: PathBuf = PathBuf::from("starknet_programs/first_contract.json");

    static ref CONTRACT_CLASS_HASH: [u8; 32] = [1; 32];

    static ref CONTRACT_ADDRESS: Address = Address(1.into());

    static ref INCREASE_BALANCE_SELECTOR: Felt252 = felt_str!("1530486729947006463063166157847785599120665941190480211966374137237989315360");

    static ref GET_BALANCE_SELECTOR: Felt252 = felt_str!("1636223440827086009537493065587328807418413867743950350615962740049133672085");
}

fn main() {
    const RUNS: usize = 10000;
    let cached_state = create_initial_state();

    let mut starknet_state = StarknetState::new_with_states(Default::default(), cached_state);

    starknet_state
        .state
        .cache_mut()
        .nonce_initial_values_mut()
        .insert(CONTRACT_ADDRESS.clone(), Felt252::zero());

    for i in 0..RUNS {
        starknet_state
            .invoke_raw(
                CONTRACT_ADDRESS.clone(),
                INCREASE_BALANCE_SELECTOR.clone(),
                vec![1000.into()],
                0,
                Some(Vec::new()),
                Some(Felt252::from(i * 2)),
                None,
                0,
            )
            .unwrap();

        let tx_exec_info = starknet_state
            .invoke_raw(
                CONTRACT_ADDRESS.clone(),
                GET_BALANCE_SELECTOR.clone(),
                vec![],
                0,
                Some(Vec::new()),
                Some(Felt252::from((i * 2) + 1)),
                None,
                0,
            )
            .unwrap();

        assert_eq!(
            tx_exec_info.call_info.unwrap().retdata,
            vec![((1000 * i) + 1000).into()]
        );
    }
}

fn create_initial_state() -> CachedState<InMemoryStateReader> {
<<<<<<< HEAD
    CachedState::new({
        let mut state_reader = InMemoryStateReader::default();
        state_reader
            .address_to_class_hash_mut()
            .insert(CONTRACT_ADDRESS.clone(), *CONTRACT_CLASS_HASH);

        state_reader
            .address_to_nonce_mut()
            .insert(CONTRACT_ADDRESS.clone(), Felt252::zero());
        state_reader
            .class_hash_to_contract_class_mut()
            .insert(*CONTRACT_CLASS_HASH, CONTRACT_CLASS.clone());

        state_reader
            .address_to_storage_mut()
            .insert((CONTRACT_ADDRESS.clone(), [0; 32]), Felt252::zero());
        Arc::new(state_reader)
    })
    .set_contract_classes_cache(HashMap::new())
=======
    let cached_state = CachedState::new(
        {
            let mut state_reader = InMemoryStateReader::default();
            state_reader
                .address_to_class_hash_mut()
                .insert(CONTRACT_ADDRESS.clone(), *CONTRACT_CLASS_HASH);

            state_reader
                .address_to_nonce_mut()
                .insert(CONTRACT_ADDRESS.clone(), Felt252::zero());
            state_reader.class_hash_to_compiled_class_mut().insert(
                *CONTRACT_CLASS_HASH,
                CompiledClass::Deprecated(Arc::new(CONTRACT_CLASS.clone())),
            );

            state_reader
                .address_to_storage_mut()
                .insert((CONTRACT_ADDRESS.clone(), [0; 32]), Felt252::zero());
            Arc::new(state_reader)
        },
        HashMap::new(),
    );

    cached_state
>>>>>>> 303a8d11
}<|MERGE_RESOLUTION|>--- conflicted
+++ resolved
@@ -86,27 +86,6 @@
 }
 
 fn create_initial_state() -> CachedState<InMemoryStateReader> {
-<<<<<<< HEAD
-    CachedState::new({
-        let mut state_reader = InMemoryStateReader::default();
-        state_reader
-            .address_to_class_hash_mut()
-            .insert(CONTRACT_ADDRESS.clone(), *CONTRACT_CLASS_HASH);
-
-        state_reader
-            .address_to_nonce_mut()
-            .insert(CONTRACT_ADDRESS.clone(), Felt252::zero());
-        state_reader
-            .class_hash_to_contract_class_mut()
-            .insert(*CONTRACT_CLASS_HASH, CONTRACT_CLASS.clone());
-
-        state_reader
-            .address_to_storage_mut()
-            .insert((CONTRACT_ADDRESS.clone(), [0; 32]), Felt252::zero());
-        Arc::new(state_reader)
-    })
-    .set_contract_classes_cache(HashMap::new())
-=======
     let cached_state = CachedState::new(
         {
             let mut state_reader = InMemoryStateReader::default();
@@ -131,5 +110,4 @@
     );
 
     cached_state
->>>>>>> 303a8d11
 }