pub mod rpc_state;
pub mod utils;

#[cfg(test)]
mod tests {
    use cairo_vm::vm::runners::cairo_runner::ExecutionResources;
    use pretty_assertions_sorted::{assert_eq, assert_eq_sorted};
    use starknet_api::{
        class_hash,
        core::{ClassHash, ContractAddress, PatriciaKey},
        hash::{StarkFelt, StarkHash},
        patricia_key, stark_felt,
        state::StorageKey,
        transaction::{Transaction as SNTransaction, TransactionHash},
    };
    use starknet_in_rust::{
        definitions::block_context::StarknetChainId, transaction::InvokeFunction,
    };
    use std::collections::HashMap;

    use crate::rpc_state::*;

    /// A utility macro to create a [`ContractAddress`] from a hex string / unsigned integer
    /// representation.
    /// Imported from starknet_api
    macro_rules! contract_address {
        ($s:expr) => {
            ContractAddress(patricia_key!($s))
        };
    }

    #[test]
    fn test_get_contract_class_cairo1() {
        let rpc_state = RpcState::new_infura(RpcChain::MainNet, BlockTag::Latest.into());

        let class_hash =
            class_hash!("0298e56befa6d1446b86ed5b900a9ba51fd2faa683cd6f50e8f833c0fb847216");
        // This belongs to
        // https://starkscan.co/class/0x0298e56befa6d1446b86ed5b900a9ba51fd2faa683cd6f50e8f833c0fb847216
        // which is cairo1.0

        rpc_state.get_contract_class(&class_hash);
    }

    #[test]
    fn test_get_contract_class_cairo0() {
        let rpc_state = RpcState::new_infura(RpcChain::MainNet, BlockTag::Latest.into());

        let class_hash =
            class_hash!("025ec026985a3bf9d0cc1fe17326b245dfdc3ff89b8fde106542a3ea56c5a918");
        rpc_state.get_contract_class(&class_hash);
    }

    #[test]
    fn test_get_class_hash_at() {
        let rpc_state = RpcState::new_infura(RpcChain::MainNet, BlockTag::Latest.into());
        let address =
            contract_address!("00b081f7ba1efc6fe98770b09a827ae373ef2baa6116b3d2a0bf5154136573a9");

        assert_eq!(
            rpc_state.get_class_hash_at(&address),
            class_hash!("025ec026985a3bf9d0cc1fe17326b245dfdc3ff89b8fde106542a3ea56c5a918")
        );
    }

    #[test]
    fn test_get_nonce_at() {
        let rpc_state = RpcState::new_infura(RpcChain::TestNet, BlockTag::Latest.into());
        // Contract deployed by xqft which will not be used again, so nonce changes will not break
        // this test.
        let address =
            contract_address!("07185f2a350edcc7ea072888edb4507247de23e710cbd56084c356d265626bea");
        assert_eq!(rpc_state.get_nonce_at(&address), stark_felt!("0x0"));
    }

    #[test]
    fn test_get_storage_at() {
        let rpc_state = RpcState::new_infura(RpcChain::MainNet, BlockTag::Latest.into());
        let address =
            contract_address!("00b081f7ba1efc6fe98770b09a827ae373ef2baa6116b3d2a0bf5154136573a9");
        let key = StorageKey(patricia_key!(0u128));

        assert_eq_sorted!(rpc_state.get_storage_at(&address, &key), stark_felt!("0x0"));
    }

    #[test]
    fn test_get_transaction() {
        let rpc_state = RpcState::new_infura(RpcChain::MainNet, BlockTag::Latest.into());
        let tx_hash = TransactionHash(stark_felt!(
            "06da92cfbdceac5e5e94a1f40772d6c79d34f011815606742658559ec77b6955"
        ));

        rpc_state.get_transaction(&tx_hash);
    }

    #[test]
    fn test_try_from_invoke() {
        let rpc_state = RpcState::new_infura(RpcChain::MainNet, BlockTag::Latest.into());
        let tx_hash = TransactionHash(stark_felt!(
            "06da92cfbdceac5e5e94a1f40772d6c79d34f011815606742658559ec77b6955"
        ));

        let tx = rpc_state.get_transaction(&tx_hash);
        match tx {
            SNTransaction::Invoke(tx) => {
                InvokeFunction::from_invoke_transaction(tx, StarknetChainId::MainNet)
            }
            _ => unreachable!(),
        }
        .unwrap();
    }

    #[test]
    fn test_get_block_info() {
        let rpc_state = RpcState::new_infura(RpcChain::MainNet, BlockTag::Latest.into());

        rpc_state.get_block_info();
    }

    // Tested with the following query to the Feeder Gateway API:
    // https://alpha4-2.starknet.io/feeder_gateway/get_transaction_trace?transactionHash=0x019feb888a2d53ffddb7a1750264640afab8e9c23119e648b5259f1b5e7d51bc
    #[test]
    fn test_get_transaction_trace() {
        let rpc_state = RpcState::new_infura(RpcChain::TestNet2, BlockTag::Latest.into());

        let tx_hash = TransactionHash(stark_felt!(
            "19feb888a2d53ffddb7a1750264640afab8e9c23119e648b5259f1b5e7d51bc"
        ));

        let tx_trace = rpc_state.get_transaction_trace(&tx_hash);

        assert_eq!(
            tx_trace.signature,
            vec![
                stark_felt!("ffab1c47d8d5e5b76bdcc4af79e98205716c36b440f20244c69599a91ace58"),
                stark_felt!("6aa48a0906c9c1f7381c1a040c043b649eeac1eea08f24a9d07813f6b1d05fe"),
            ]
        );

        assert_eq!(
            tx_trace.validate_invocation.calldata,
            Some(vec![
                stark_felt!("1"),
                stark_felt!("690c876e61beda61e994543af68038edac4e1cb1990ab06e52a2d27e56a1232"),
                stark_felt!("1f24f689ced5802b706d7a2e28743fe45c7bfa37431c97b1c766e9622b65573"),
                stark_felt!("0"),
                stark_felt!("9"),
                stark_felt!("9"),
                stark_felt!("4"),
                stark_felt!("4254432d55534443"),
                stark_felt!("f02e7324ecbd65ce267"),
                stark_felt!("5754492d55534443"),
                stark_felt!("8e13050d06d8f514c"),
                stark_felt!("4554482d55534443"),
                stark_felt!("f0e4a142c3551c149d"),
                stark_felt!("4a50592d55534443"),
                stark_felt!("38bd34c31a0a5c"),
            ])
        );
        assert_eq!(tx_trace.validate_invocation.retdata, Some(vec![]));
        assert_eq_sorted!(
            tx_trace.validate_invocation.execution_resources,
            Some(ExecutionResources {
                n_steps: 790,
                n_memory_holes: 51,
                builtin_instance_counter: HashMap::from([
                    ("range_check_builtin".to_string(), 20),
                    ("ecdsa_builtin".to_string(), 1),
                    ("pedersen_builtin".to_string(), 2),
                ]),
            })
        );
        assert_eq!(tx_trace.validate_invocation.internal_calls.len(), 1);

        assert_eq!(
            tx_trace.function_invocation.as_ref().unwrap().calldata,
            Some(vec![
                stark_felt!("1"),
                stark_felt!("690c876e61beda61e994543af68038edac4e1cb1990ab06e52a2d27e56a1232"),
                stark_felt!("1f24f689ced5802b706d7a2e28743fe45c7bfa37431c97b1c766e9622b65573"),
                stark_felt!("0"),
                stark_felt!("9"),
                stark_felt!("9"),
                stark_felt!("4"),
                stark_felt!("4254432d55534443"),
                stark_felt!("f02e7324ecbd65ce267"),
                stark_felt!("5754492d55534443"),
                stark_felt!("8e13050d06d8f514c"),
                stark_felt!("4554482d55534443"),
                stark_felt!("f0e4a142c3551c149d"),
                stark_felt!("4a50592d55534443"),
                stark_felt!("38bd34c31a0a5c"),
            ])
        );
        assert_eq!(
<<<<<<< HEAD
            tx_trace.function_invocation.execution_resources,
            Some(ExecutionResources {
=======
            tx_trace.function_invocation.as_ref().unwrap().retdata,
            Some(vec![0u128.into()])
        );
        assert_eq_sorted!(
            tx_trace
                .function_invocation
                .as_ref()
                .unwrap()
                .execution_resources,
            ExecutionResources {
>>>>>>> 579156a8
                n_steps: 2808,
                n_memory_holes: 136,
                builtin_instance_counter: HashMap::from([
                    ("range_check_builtin".to_string(), 49),
                    ("pedersen_builtin".to_string(), 14),
                ]),
            })
        );
        assert_eq!(
            tx_trace
                .function_invocation
                .as_ref()
                .unwrap()
                .internal_calls
                .len(),
            1
        );
        assert_eq!(
            tx_trace
                .function_invocation
                .as_ref()
                .unwrap()
                .internal_calls[0]
                .internal_calls
                .len(),
            1
        );
        assert_eq!(
            tx_trace
                .function_invocation
                .as_ref()
                .unwrap()
                .internal_calls[0]
                .internal_calls[0]
                .internal_calls
                .len(),
            7
        );

        assert_eq!(
            tx_trace.fee_transfer_invocation.calldata,
            Some(vec![
                stark_felt!("1176a1bd84444c89232ec27754698e5d2e7e1a7f1539f12027f28b23ec9f3d8"),
                stark_felt!("2b0322a23ba4"),
                stark_felt!("0"),
            ])
        );
        assert_eq!(
            tx_trace.fee_transfer_invocation.retdata,
            Some(vec![1u128.into()])
        );
        assert_eq_sorted!(
            tx_trace.fee_transfer_invocation.execution_resources,
            Some(ExecutionResources {
                n_steps: 586,
                n_memory_holes: 42,
                builtin_instance_counter: HashMap::from([
                    ("range_check_builtin".to_string(), 21),
                    ("pedersen_builtin".to_string(), 4),
                ]),
            })
        );
        assert_eq!(tx_trace.fee_transfer_invocation.internal_calls.len(), 1);
    }

    #[test]
    fn test_get_transaction_receipt() {
        let rpc_state = RpcState::new_infura(RpcChain::MainNet, BlockTag::Latest.into());
        let tx_hash = TransactionHash(stark_felt!(
            "06da92cfbdceac5e5e94a1f40772d6c79d34f011815606742658559ec77b6955"
        ));

        rpc_state.get_transaction_receipt(&tx_hash);
    }
}<|MERGE_RESOLUTION|>--- conflicted
+++ resolved
@@ -193,10 +193,6 @@
             ])
         );
         assert_eq!(
-<<<<<<< HEAD
-            tx_trace.function_invocation.execution_resources,
-            Some(ExecutionResources {
-=======
             tx_trace.function_invocation.as_ref().unwrap().retdata,
             Some(vec![0u128.into()])
         );
@@ -207,7 +203,6 @@
                 .unwrap()
                 .execution_resources,
             ExecutionResources {
->>>>>>> 579156a8
                 n_steps: 2808,
                 n_memory_holes: 136,
                 builtin_instance_counter: HashMap::from([
