#![cfg(feature = "starknet_in_rust")]

use cairo_vm::felt::Felt252;
use pretty_assertions_sorted::{assert_eq, assert_eq_sorted};
use rpc_state_reader::{
    execute_tx, execute_tx_configurable, execute_tx_without_validate, rpc_state::*,
};
use starknet_api::{
    block::BlockNumber,
    hash::StarkFelt,
    stark_felt,
    transaction::{Transaction as SNTransaction, TransactionHash},
};
use starknet_in_rust::{
    definitions::block_context::StarknetChainId,
    execution::{CallInfo, TransactionExecutionInfo},
    transaction::InvokeFunction,
};
use test_case::test_case;

#[test]
fn test_get_transaction_try_from() {
    let rpc_state = RpcState::new_infura(RpcChain::MainNet, BlockTag::Latest.into()).unwrap();
    let str_hash = stark_felt!("0x5d200ef175ba15d676a68b36f7a7b72c17c17604eda4c1efc2ed5e4973e2c91");
    let tx_hash = TransactionHash(str_hash);

    let sn_tx = rpc_state.get_transaction(&tx_hash).unwrap();
    match &sn_tx {
        SNTransaction::Invoke(sn_tx) => {
            let tx =
                InvokeFunction::from_invoke_transaction(sn_tx.clone(), StarknetChainId::MainNet)
                    .unwrap();
            assert_eq!(tx.hash_value().to_be_bytes().as_slice(), str_hash.bytes())
        }
        _ => unimplemented!(),
    };
}

#[test]
fn test_get_gas_price() {
    let block = BlockValue::Number(BlockNumber(169928));
    let rpc_state = RpcState::new_infura(RpcChain::MainNet, block).unwrap();

    let price = rpc_state.get_gas_price(169928).unwrap();
    assert_eq!(price, 22804578690);
}

// #[test_case(
//     "0x014640564509873cf9d24a311e1207040c8b60efd38d96caef79855f0b0075d5",
//     90006,
//     RpcChain::MainNet
//     => ignore["old transaction, gas mismatch"]
// )]
// #[test_case(
//     "0x025844447697eb7d5df4d8268b23aef6c11de4087936048278c2559fc35549eb",
//     197000,
//     RpcChain::MainNet
// )]
// #[test_case(
//     "0x00164bfc80755f62de97ae7c98c9d67c1767259427bcf4ccfcc9683d44d54676",
//     197000,
//     RpcChain::MainNet
// )]
// #[test_case(
//         "0x05d200ef175ba15d676a68b36f7a7b72c17c17604eda4c1efc2ed5e4973e2c91",
//         169928, // real block 169929
//         RpcChain::MainNet
//     )]
// #[test_case(
//         "0x0528ec457cf8757f3eefdf3f0728ed09feeecc50fd97b1e4c5da94e27e9aa1d6",
//         169928, // real block 169929
//         RpcChain::MainNet
//     )]
// #[test_case(
//         "0x0737677385a30ec4cbf9f6d23e74479926975b74db3d55dc5e46f4f8efee41cf",
//         169928, // real block 169929
//         RpcChain::MainNet
//         => ignore["resource mismatch"]
//     )]
// #[test_case(
//         "0x026c17728b9cd08a061b1f17f08034eb70df58c1a96421e73ee6738ad258a94c",
//         169928, // real block 169929
//         RpcChain::MainNet
//     )]
// #[test_case(
//         // review later
//         "0x0743092843086fa6d7f4a296a226ee23766b8acf16728aef7195ce5414dc4d84",
//         186548, // real block     186549
//         RpcChain::MainNet
//         => ignore["resource mismatch"]
//     )]
// #[test_case(
//     "0x176a92e8df0128d47f24eebc17174363457a956fa233cc6a7f8561bfbd5023a",
//     317092, // real block 317093
//     RpcChain::MainNet
// )]
// #[test_case(
//     "0x1cbc74e101a1533082a021ce53235cfd744899b0ff948d1949a64646e0f15c2",
//     885298, // real block 885299
//     RpcChain::TestNet
// )]
// #[test_case(
//     "0x5a5de1f42f6005f3511ea6099daed9bcbcf9de334ee714e8563977e25f71601",
//     281513, // real block 281514
//     RpcChain::MainNet
// )]
// #[test_case(
//     "0x26be3e906db66973de1ca5eec1ddb4f30e3087dbdce9560778937071c3d3a83",
//     351268, // real block 351269
//     RpcChain::MainNet
// )]
// #[test_case(
//     "0x4f552c9430bd21ad300db56c8f4cae45d554a18fac20bf1703f180fac587d7e",
//     351225, // real block 351226
//     RpcChain::MainNet
// )]
// // DeployAccount for different account providers (as of October 2023):
// // All of them were deployed on testnet using starkli
// // OpenZeppelin (v0.7.0)
// #[test_case(
//     "0x0012696c03a0f0301af190288d9824583be813b71882308e4c5d686bf5967ec5",
//     889866, // real block 889867
//     RpcChain::TestNet
// )]
// // Braavos (v3.21.10)
// #[test_case(
//     "0x04dc838fd4ed265ab2ea5fbab08e67b398e3caaedf75c548113c6b2f995fc9db",
//     889858, // real block 889859
//     RpcChain::TestNet
// )]
// // Argent X (v5.7.0)
// #[test_case(
//     "0x01583c47a929f81f6a8c74d31708a7f161603893435d51b6897017fdcdaafee4",
//     889897, // real block 889898
//     RpcChain::TestNet
// )]
// #[test_case(
//     "0x037e199c9560666d810862bc0cf62a67aae33af6b65823068143640cdeecd8ab",
//     895707, // real block 895708
//     RpcChain::TestNet
// )]
// #[test_case(
//     "0x05d70d90f2a86ed98902b3f4ced0d70a855f64279072edc93a9064738f6f5e29",
//     399872, // real block 399873
//     RpcChain::MainNet
// )]
// #[test_case(
//     "0x00724fc4a84f489ed032ebccebfc9541eb8dc64b0e76b933ed6fc30cd6000bd1",
//     186551, // real block     186552
//     RpcChain::MainNet
// )]
// #[test_case(
//     "0x050c895c2f3f03bd2589ce595671b9e306a20ab8f618ed64109631e53e1d9001",
//     401885, // real block 401886
//     RpcChain::MainNet
// )]
// #[test_case(
//     "0x0235c7f36f28af8704d2c6b6145c5ee66cc1c57bd550afba79c86b6d8ef6e9da",
//     401885, // real block 401886
//     RpcChain::MainNet
// )]
// #[test_case(
//     "0x0646abcd3e7f3acc7ee625bc7d594c343dcac7d319b1e9ae801110b04d6bb381",
//     401885, // real block 401886
//     RpcChain::MainNet
// )]
// #[test_case(
//     "0x07aca20e6407bee00a41a4ff137001b95cb85405e784995cfea8a60bb66c17ff",
//     401885, // real block 401886
//     RpcChain::MainNet
// )]

// #[test_case(
//     "0x07d33fb412498d05e5b264ac7ead3a767b80bacff522f23174e039bbeb8e08ea",
//     399850, // real block 399851
//     RpcChain::MainNet
// )]
// #[test_case(
//     "0x01fd06dd85bc7833ebd344c9b110085c592e153c78fea359fea21af7503bfd4d",
//     420706, // real block 420706
//     RpcChain::MainNet
// )]

#[test_case(
    "0x00e33abef9126a0fa34175bd5a190873b2c6494b156014a4791e0476fa6de87f",
    299999, // real block 300000
    RpcChain::MainNet
)]
#[test_case(
    "0x013136f742765cd9add961a99f551b13baeba652604addc356e902511d86c6dd",
    299999, // real block 300000
    RpcChain::MainNet
)]
#[test_case(
    "0x053edca22c553987e9c1fc74ed9645684c62f39524d364c128d51ad1540f3f51",
    198000, // real block 198000
    RpcChain::MainNet
)]
<<<<<<< HEAD
=======
// DeployAccount for different account providers (as of October 2023):
// All of them were deployed on testnet using starkli
// OpenZeppelin (v0.7.0)
#[test_case(
    "0x0012696c03a0f0301af190288d9824583be813b71882308e4c5d686bf5967ec5",
    889866, // real block 889867
    RpcChain::TestNet
)]
// Braavos (v3.21.10)
#[test_case(
    "0x04dc838fd4ed265ab2ea5fbab08e67b398e3caaedf75c548113c6b2f995fc9db",
    889858, // real block 889859
    RpcChain::TestNet
)]
// Argent X (v5.7.0)
#[test_case(
    "0x01583c47a929f81f6a8c74d31708a7f161603893435d51b6897017fdcdaafee4",
    889897, // real block 889898
    RpcChain::TestNet
)]
#[test_case(
    "0x037e199c9560666d810862bc0cf62a67aae33af6b65823068143640cdeecd8ab",
    895707, // real block 895708
    RpcChain::TestNet
)]
>>>>>>> d67e53d3
fn starknet_in_rust_test_case_tx(hash: &str, block_number: u64, chain: RpcChain) {
    let (tx_info, trace, receipt) = execute_tx(hash, chain, BlockNumber(block_number)).unwrap();

    let TransactionExecutionInfo {
        call_info,
        actual_fee,
        ..
    } = tx_info;
    let CallInfo {
        execution_resources,
        internal_calls,
        ..
    } = call_info.unwrap();

    // check Cairo VM execution resources
    assert_eq_sorted!(
        execution_resources.as_ref(),
        Some(
            &trace
                .function_invocation
                .as_ref()
                .unwrap()
                .execution_resources
        ),
        "execution resources mismatch"
    );

    // check amount of internal calls
    assert_eq!(
        internal_calls.len(),
        trace
            .function_invocation
            .as_ref()
            .unwrap()
            .internal_calls
            .len(),
        "internal calls length mismatch"
    );

    // check actual fee calculation
    if receipt.actual_fee != actual_fee {
        let diff = 100 * receipt.actual_fee.abs_diff(actual_fee) / receipt.actual_fee;

        if diff >= 5 {
            assert_eq!(
                actual_fee, receipt.actual_fee,
                "actual_fee mismatch differs from the baseline by more than 5% ({diff}%)",
            );
        }
    }
}

#[test_case(
    "0x05b4665a81d89d00e529d2e298fce6606750c4f67faf43aafc893c0fc0f9d425",
    RpcChain::MainNet,
    222090,
    4
)]
#[test_case(
    "0x01e91fa12be4424264c8cad29f481a67d5d8e23f7abf94add734d64b91c90021",
    RpcChain::MainNet,
    219797,
    7
)]
#[test_case(
    "0x03ec45f8369513b0f48db25f2cf18c70c50e7d3119505ab15e39ae4ca2eb06cf",
    RpcChain::MainNet,
    219764,
    7
)]
#[test_case(
    "0x00164bfc80755f62de97ae7c98c9d67c1767259427bcf4ccfcc9683d44d54676",
    RpcChain::MainNet,
    197000,
    3
)]
#[test_case(
    "0x037e199c9560666d810862bc0cf62a67aae33af6b65823068143640cdeecd8ab",
    RpcChain::TestNet,
    895707,
    1
)]
fn test_sorted_events(
    tx_hash: &str,
    chain: RpcChain,
    block_number: u64,
    expected_amount_of_events: usize,
) {
    let (tx_info, _trace, _receipt) =
        execute_tx(tx_hash, chain, BlockNumber(block_number)).unwrap();

    let events_len = tx_info.get_sorted_events().unwrap().len();

    assert_eq!(expected_amount_of_events, events_len);
}

#[test_case(
    "0x00b6d59c19d5178886b4c939656167db0660fe325345138025a3cc4175b21897",
    200303, // real block     200304
    RpcChain::MainNet
)]
#[test_case(
    "0x02b28b4846a756e0cec6385d6d13f811e745a88c7e75a3ebc5fead5b4af152a3",
    200302, // real block     200304
    RpcChain::MainNet
    => ignore["broken on both due to a cairo-vm error"]
)]
fn starknet_in_rust_test_case_reverted_tx(hash: &str, block_number: u64, chain: RpcChain) {
    let (tx_info, trace, receipt) = execute_tx(hash, chain, BlockNumber(block_number)).unwrap();

    assert_eq!(tx_info.revert_error.is_some(), trace.revert_error.is_some());

    let diff = 100 * receipt.actual_fee.abs_diff(tx_info.actual_fee) / receipt.actual_fee;

    if diff >= 5 {
        assert_eq!(
            tx_info.actual_fee, receipt.actual_fee,
            "actual_fee mismatch differs from the baseline by more than 5% ({diff}%)",
        );
    }
}

#[test_case(
    "0x038c307a0a324dc92778820f2c6317f40157c06b12a7e537f7a16b2c015f64e7",
    274333-1,
    RpcChain::MainNet
)]
fn test_validate_fee(hash: &str, block_number: u64, chain: RpcChain) {
    let (tx_info, _trace, receipt) = execute_tx(hash, chain, BlockNumber(block_number)).unwrap();
    let (tx_info_without_fee, _trace, _receipt) =
        execute_tx_without_validate(hash, chain, BlockNumber(block_number)).unwrap();

    assert_eq!(tx_info.actual_fee, receipt.actual_fee);
    assert!(tx_info_without_fee.actual_fee < tx_info.actual_fee);
}

#[test_case(
    // Declare tx
    "0x60506c49e65d84e2cdd0e9142dc43832a0a59cb6a9cbcce1ab4f57c20ba4afb",
    347899, // real block 347900
    RpcChain::MainNet
)]
#[test_case(
    // Declare tx
    "0x1088aa18785779e1e8eef406dc495654ad42a9729b57969ad0dbf2189c40bee",
    271887, // real block 271888
    RpcChain::MainNet
)]
fn starknet_in_rust_test_case_declare_tx(hash: &str, block_number: u64, chain: RpcChain) {
    let (tx_info, _trace, receipt) = execute_tx(hash, chain, BlockNumber(block_number)).unwrap();
    let TransactionExecutionInfo {
        call_info,
        actual_fee,
        ..
    } = tx_info;

    assert!(call_info.is_none());

    let actual_fee = actual_fee;
    if receipt.actual_fee != actual_fee {
        let diff = 100 * receipt.actual_fee.abs_diff(actual_fee) / receipt.actual_fee;

        if diff >= 5 {
            assert_eq!(
                actual_fee, receipt.actual_fee,
                "actual_fee mismatch differs from the baseline by more than 5% ({diff}%)",
            );
        }
    }
}

#[test_case(
    "0x05dc2a26a65b0fc9e8cb17d8b3e9142abdb2b2d2dd2f3eb275256f23bddfc9f2",
    899787, // real block 899788
    RpcChain::TestNet
)]
fn starknet_in_rust_test_case_tx_skip_nonce_check(hash: &str, block_number: u64, chain: RpcChain) {
    let (tx_info, trace, receipt) =
        execute_tx_configurable(hash, chain, BlockNumber(block_number), false, true).unwrap();

    let TransactionExecutionInfo {
        call_info,
        actual_fee,
        ..
    } = tx_info;
    let CallInfo {
        execution_resources,
        internal_calls,
        ..
    } = call_info.unwrap();

    // check Cairo VM execution resources
    assert_eq_sorted!(
        execution_resources.as_ref(),
        Some(
            &trace
                .function_invocation
                .as_ref()
                .unwrap()
                .execution_resources
        ),
        "execution resources mismatch"
    );

    // check amount of internal calls
    assert_eq!(
        internal_calls.len(),
        trace
            .function_invocation
            .as_ref()
            .unwrap()
            .internal_calls
            .len(),
        "internal calls length mismatch"
    );

    // check actual fee calculation
    if receipt.actual_fee != actual_fee {
        let diff = 100 * receipt.actual_fee.abs_diff(actual_fee) / receipt.actual_fee;

        if diff >= 5 {
            assert_eq!(
                actual_fee, receipt.actual_fee,
                "actual_fee mismatch differs from the baseline by more than 5% ({diff}%)",
            );
        }
    }
}

<<<<<<< HEAD
#[test]
fn test_failing_tx() {
    let tx_hash = "0x00e33abef9126a0fa34175bd5a190873b2c6494b156014a4791e0476fa6de87f";
    let number: u64 = 300000;
    let starknet_in_rust_test_case_tx_skip_nonce_check(tx_hash, number - 1, RpcChain::MainNet);
=======
#[test_case(
    "0x037e199c9560666d810862bc0cf62a67aae33af6b65823068143640cdeecd8ab",
    895707, // real block 895708
    RpcChain::TestNet
)]
#[test_case(
    "0x048ffc49f04504710e984923980fb63c4f17fb3022467251329adc75aae93c4b",
    900795, // real block 900796
    RpcChain::TestNet
)]
fn starknet_in_rust_check_fee_and_retdata(hash: &str, block_number: u64, chain: RpcChain) {
    let (tx_info, trace, receipt) = execute_tx(hash, chain, BlockNumber(block_number)).unwrap();

    let TransactionExecutionInfo {
        call_info,
        actual_fee,
        ..
    } = tx_info;
    let CallInfo { retdata, .. } = call_info.unwrap();

    // check actual fee calculation
    if receipt.actual_fee != actual_fee {
        let diff = 100 * receipt.actual_fee.abs_diff(actual_fee) / receipt.actual_fee;

        if diff >= 5 {
            assert_eq!(
                actual_fee, receipt.actual_fee,
                "actual_fee mismatch differs from the baseline by more than 5% ({diff}%)",
            );
        }
    }

    let rpc_retdata: Vec<Felt252> = trace
        .function_invocation
        .unwrap()
        .retdata
        .unwrap()
        .into_iter()
        .map(|sf| Felt252::from_bytes_be(sf.bytes()))
        .collect();

    assert_eq!(retdata, rpc_retdata);
>>>>>>> d67e53d3
}<|MERGE_RESOLUTION|>--- conflicted
+++ resolved
@@ -196,8 +196,26 @@
     198000, // real block 198000
     RpcChain::MainNet
 )]
-<<<<<<< HEAD
-=======
+#[test_case(
+    "0x1cbc74e101a1533082a021ce53235cfd744899b0ff948d1949a64646e0f15c2",
+    885298, // real block 885299
+    RpcChain::TestNet
+)]
+#[test_case(
+    "0x5a5de1f42f6005f3511ea6099daed9bcbcf9de334ee714e8563977e25f71601",
+    281513, // real block 281514
+    RpcChain::MainNet
+)]
+#[test_case(
+    "0x26be3e906db66973de1ca5eec1ddb4f30e3087dbdce9560778937071c3d3a83",
+    351268, // real block 351269
+    RpcChain::MainNet
+)]
+#[test_case(
+    "0x4f552c9430bd21ad300db56c8f4cae45d554a18fac20bf1703f180fac587d7e",
+    351225, // real block 351226
+    RpcChain::MainNet
+)]
 // DeployAccount for different account providers (as of October 2023):
 // All of them were deployed on testnet using starkli
 // OpenZeppelin (v0.7.0)
@@ -223,7 +241,6 @@
     895707, // real block 895708
     RpcChain::TestNet
 )]
->>>>>>> d67e53d3
 fn starknet_in_rust_test_case_tx(hash: &str, block_number: u64, chain: RpcChain) {
     let (tx_info, trace, receipt) = execute_tx(hash, chain, BlockNumber(block_number)).unwrap();
 
@@ -453,13 +470,6 @@
     }
 }
 
-<<<<<<< HEAD
-#[test]
-fn test_failing_tx() {
-    let tx_hash = "0x00e33abef9126a0fa34175bd5a190873b2c6494b156014a4791e0476fa6de87f";
-    let number: u64 = 300000;
-    let starknet_in_rust_test_case_tx_skip_nonce_check(tx_hash, number - 1, RpcChain::MainNet);
-=======
 #[test_case(
     "0x037e199c9560666d810862bc0cf62a67aae33af6b65823068143640cdeecd8ab",
     895707, // real block 895708
@@ -502,5 +512,12 @@
         .collect();
 
     assert_eq!(retdata, rpc_retdata);
->>>>>>> d67e53d3
+}
+
+
+#[test]
+fn test_failing_tx() {
+    let tx_hash = "0x00e33abef9126a0fa34175bd5a190873b2c6494b156014a4791e0476fa6de87f";
+    let number: u64 = 300000;
+    let starknet_in_rust_test_case_tx_skip_nonce_check(tx_hash, number - 1, RpcChain::MainNet);
 }