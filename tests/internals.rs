--- conflicted
+++ resolved
@@ -1734,173 +1734,6 @@
     assert_eq!(class_hash_from_state, *deploy_account_tx.class_hash());
 }
 
-<<<<<<< HEAD
-#[test]
-fn test_deploy_account_revert() {
-    let (block_context, mut state) = create_account_tx_test_state_revert_test().unwrap();
-
-    let actual_fee = 3100;
-    let max_fee = 3097;
-
-    let deploy_account_tx = DeployAccount::new(
-        *TEST_ACCOUNT_CONTRACT_CLASS_HASH,
-        VersionSpecificAccountTxFields::new_deprecated(max_fee),
-        *TRANSACTION_VERSION,
-        Default::default(),
-        Default::default(),
-        Default::default(),
-        Default::default(),
-        StarknetChainId::TestNet.to_felt(),
-    )
-    .unwrap();
-
-    state.set_storage_at(
-        &(
-            block_context
-                .starknet_os_config()
-                .fee_token_address()
-                .eth_fee_token_address
-                .clone(),
-            TEST_ERC20_DEPLOYED_ACCOUNT_BALANCE_KEY
-                .clone()
-                .to_bytes_be(),
-        ),
-        *INITIAL_BALANCE,
-    );
-
-    let (state_before, mut state_after) = expected_deploy_account_states();
-
-    assert_eq_sorted!(&state.cache(), &state_before.cache());
-    assert_eq!(
-        (&*state.contract_class_cache().clone())
-            .into_iter()
-            .collect::<Vec<_>>(),
-        (&*state_before.contract_class_cache().clone())
-            .into_iter()
-            .collect::<Vec<_>>()
-    );
-    assert_eq!(state.contract_class_cache().as_ref().into_iter().count(), 0);
-
-    let tx_info = deploy_account_tx
-        .execute(
-            &mut state,
-            &block_context,
-            #[cfg(feature = "cairo-native")]
-            None,
-            #[cfg(feature = "cairo-native")]
-            None,
-        )
-        .unwrap();
-
-    assert!(tx_info.revert_error.is_some());
-
-    let mut state_reverted = state_before;
-
-    // Add initial writes (these 'bypass' the transactional state because it's a state reader and
-    // it will cache initial values when looking for them).
-    state_reverted
-        .cache_mut()
-        .class_hash_initial_values_mut()
-        .extend(
-            state_after
-                .cache_mut()
-                .class_hash_initial_values_mut()
-                .clone(),
-        );
-    state_reverted
-        .cache_mut()
-        .nonce_initial_values_mut()
-        .extend(state_after.cache_mut().nonce_initial_values_mut().clone());
-    state_reverted
-        .cache_mut()
-        .storage_initial_values_mut()
-        .extend(state_after.cache_mut().storage_initial_values_mut().clone());
-    state_reverted
-        .cache_mut()
-        .storage_initial_values_mut()
-        .extend(state_after.cache_mut().storage_initial_values_mut().clone());
-
-    // Set storage writes related to the fee transfer
-    state_reverted
-        .cache_mut()
-        .storage_writes_mut()
-        .extend(state_after.cache_mut().storage_writes().clone());
-    state_reverted.set_storage_at(
-        &(
-            Address(0x1001.into()),
-            TEST_ERC20_DEPLOYED_ACCOUNT_BALANCE_KEY
-                .clone()
-                .to_bytes_be(),
-        ),
-        *INITIAL_BALANCE - max_fee as u64, // minus the max fee that will be transfered
-    );
-    state_reverted.cache_mut().storage_writes_mut().insert(
-        (
-            Address(0x1001.into()),
-            TEST_ERC20_SEQUENCER_BALANCE_KEY.clone().to_bytes_be(),
-        ),
-        max_fee.into(), // the max fee received by the sequencer
-    );
-
-    // Set nonce
-    state_reverted
-        .cache_mut()
-        .nonce_writes_mut()
-        .extend(state_after.cache_mut().nonce_writes_mut().clone());
-
-    assert_eq_sorted!(state.cache(), state_reverted.cache());
-
-    let expected_fee_transfer_call_info = expected_fee_transfer_call_info(
-        &block_context,
-        deploy_account_tx.contract_address(),
-        max_fee,
-    );
-
-    let resources = HashMap::from([
-        ("n_steps".to_string(), 3914),
-        ("range_check_builtin".to_string(), 83),
-        ("pedersen_builtin".to_string(), 23),
-        ("l1_gas_usage".to_string(), 3060),
-    ]);
-
-    let fee = calculate_tx_fee(&resources, &block_context, &FeeType::Eth).unwrap();
-
-    assert_eq!(fee, actual_fee);
-
-    let mut expected_execution_info = TransactionExecutionInfo::new(
-        None,
-        None,
-        None,
-        None,
-        max_fee,
-        // Entry **not** in blockifier.
-        // Default::default(),
-        resources,
-        TransactionType::DeployAccount.into(),
-    )
-    .to_revert_error(format!("Calculated fee ({}) exceeds max fee ({})", fee, max_fee).as_str());
-
-    expected_execution_info.set_fee_info(max_fee, expected_fee_transfer_call_info.into());
-
-    assert_eq_sorted!(tx_info, expected_execution_info);
-
-    let nonce_from_state = state
-        .get_nonce_at(deploy_account_tx.contract_address())
-        .unwrap();
-    assert_eq!(nonce_from_state, Felt252::ONE);
-
-    let hash = felt_to_hash(&TEST_ERC20_DEPLOYED_ACCOUNT_BALANCE_KEY);
-
-    validate_final_balances(&mut state, &block_context, &hash, max_fee);
-
-    let class_hash_from_state = state
-        .get_class_hash_at(deploy_account_tx.contract_address())
-        .unwrap();
-    assert_eq!(class_hash_from_state, [0; 32]);
-}
-
-=======
->>>>>>> 4ff45386
 fn expected_deploy_account_states() -> (
     CachedState<InMemoryStateReader, PermanentContractClassCache>,
     CachedState<InMemoryStateReader, PermanentContractClassCache>,
