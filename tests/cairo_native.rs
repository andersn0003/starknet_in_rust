#![cfg(not(feature = "cairo_1_tests"))]
// #![deny(warnings)]

use cairo_vm::felt::Felt252;
use cairo_vm::vm::runners::cairo_runner::ExecutionResources;
use num_bigint::BigUint;
use num_traits::Zero;
use starknet_in_rust::definitions::block_context::BlockContext;
use starknet_in_rust::EntryPointType;
use starknet_in_rust::{
    definitions::constants::TRANSACTION_VERSION,
    execution::{
        execution_entry_point::ExecutionEntryPoint, CallInfo, CallType, TransactionExecutionContext,
    },
    services::api::contract_classes::deprecated_contract_class::ContractClass,
    state::cached_state::CachedState,
    state::{in_memory_state_reader::InMemoryStateReader, ExecutionResourcesManager},
    utils::{Address, ClassHash},
};
use std::sync::Arc;
use std::{collections::HashMap, path::PathBuf};

#[test]
fn integration_test() {
    // ---------------------------------------------------------
    //  Create program and entry point types for contract class
    // ---------------------------------------------------------

    let path = PathBuf::from("starknet_programs/fibonacci.json");
    let contract_class = ContractClass::from_path(path).unwrap();
    let entry_points_by_type = contract_class.entry_points_by_type().clone();

    let fib_entrypoint_selector = entry_points_by_type
        .get(&EntryPointType::External)
        .unwrap()
        .get(0)
        .unwrap()
        .selector()
        .clone();

    //* --------------------------------------------
    //*    Create state reader with class hash data
    //* --------------------------------------------

    let mut contract_class_cache = HashMap::new();

    //  ------------ contract data --------------------

    let address = Address(1111.into());
    let class_hash: ClassHash = [1; 32];
    let nonce = Felt252::zero();

    contract_class_cache.insert(class_hash, contract_class);
    let mut state_reader = InMemoryStateReader::default();
    state_reader
        .address_to_class_hash_mut()
        .insert(address.clone(), class_hash);
    state_reader
        .address_to_nonce_mut()
        .insert(address.clone(), nonce);

    //* ---------------------------------------
    //*    Create state with previous data
    //* ---------------------------------------

    let mut state =
        CachedState::new(Arc::new(state_reader)).set_contract_classes_cache(contract_class_cache);

    //* ------------------------------------
    //*    Create execution entry point
    //* ------------------------------------

    let calldata = [1.into(), 1.into(), 10.into()].to_vec();
    let caller_address = Address(0000.into());
    let entry_point_type = EntryPointType::External;

    let exec_entry_point = ExecutionEntryPoint::new(
        address,
        calldata.clone(),
        fib_entrypoint_selector.clone(),
        caller_address,
        entry_point_type,
        Some(CallType::Delegate),
        Some(class_hash),
        0,
    );

    //* --------------------
    //*   Execute contract
    //* ---------------------
    let block_context = BlockContext::default();
    let mut tx_execution_context = TransactionExecutionContext::new(
        Address(0.into()),
        Felt252::zero(),
        Vec::new(),
        0,
        10.into(),
        block_context.invoke_tx_max_n_steps(),
        TRANSACTION_VERSION.clone(),
        true,
    );
    let mut resources_manager = ExecutionResourcesManager::default();

    let expected_call_info = CallInfo {
        caller_address: Address(0.into()),
        call_type: Some(CallType::Delegate),
        contract_address: Address(1111.into()),
        entry_point_selector: Some(fib_entrypoint_selector),
        entry_point_type: Some(EntryPointType::External),
        calldata,
        retdata: [144.into()].to_vec(),
        class_hash: Some(class_hash),
        execution_resources: Some(ExecutionResources {
            n_steps: 94,
            ..Default::default()
        }),
        ..Default::default()
    };

    assert_eq!(
        exec_entry_point
            .execute(
                &mut state,
                &block_context,
                &mut resources_manager,
                &mut tx_execution_context,
                false,
                block_context.invoke_tx_max_n_steps(),
            )
            .unwrap()
            .call_info
            .unwrap(),
        expected_call_info
    );
}

#[test]
fn integration_test_erc20() {
    let sierra_contract_class: cairo_lang_starknet::contract_class::ContractClass =
        serde_json::from_str(
            std::fs::read_to_string("starknet_programs/cairo2/erc20.sierra")
                .unwrap()
                .as_str(),
        )
        .unwrap();

    let entrypoints = sierra_contract_class.clone().entry_points_by_type;
    let constructor_entry_point_selector = &entrypoints.constructor.get(0).unwrap().selector;

    // Create state reader with class hash data
    let mut sierra_contract_class_cache = HashMap::new();

    let address = Address(1111.into());
    let class_hash: ClassHash = [1; 32];
    let nonce = Felt252::zero();

    sierra_contract_class_cache.insert(class_hash, sierra_contract_class);
    let mut state_reader = InMemoryStateReader::default();
    state_reader
        .address_to_class_hash_mut()
        .insert(address.clone(), class_hash);
    state_reader
        .address_to_nonce_mut()
        .insert(address.clone(), nonce);

    // Create state from the state_reader and contract cache.
    let mut state = CachedState::new(Arc::new(state_reader))
        .set_sierra_programs_cache(sierra_contract_class_cache);

    /*
        1 recipient
        2 name
        3 decimals
        4 initial_supply
        5 symbol
    */
    let calldata = [1.into(), 2.into(), 3.into(), 4.into(), 5.into()].to_vec();

    let result = execute(
        &mut state,
        constructor_entry_point_selector,
        &calldata,
        EntryPointType::Constructor,
    );

    assert_eq!(result.caller_address, Address(0.into()));
    assert_eq!(result.call_type, Some(CallType::Delegate));
    assert_eq!(result.contract_address, Address(1111.into()));
    assert_eq!(
        result.entry_point_selector,
        Some(Felt252::new(constructor_entry_point_selector))
    );
    assert_eq!(result.entry_point_type, Some(EntryPointType::Constructor));
    assert_eq!(result.calldata, calldata);
    assert_eq!(result.retdata, [].to_vec());
    assert_eq!(result.execution_resources, None);
    assert_eq!(result.class_hash, Some(class_hash));
    assert_eq!(result.gas_consumed, 0);

    let get_decimals_entry_point_selector = &entrypoints.external.get(1).unwrap().selector;
    let calldata = [].to_vec();

    let result = execute(
        &mut state,
        get_decimals_entry_point_selector,
        &calldata,
        EntryPointType::External,
    );

    assert_eq!(result.caller_address, Address(0.into()));
    assert_eq!(result.call_type, Some(CallType::Delegate));
    assert_eq!(result.contract_address, Address(1111.into()));
    assert_eq!(
        result.entry_point_selector,
        Some(Felt252::new(get_decimals_entry_point_selector))
    );
    assert_eq!(result.entry_point_type, Some(EntryPointType::External));
    assert_eq!(result.calldata, calldata);
    assert_eq!(result.retdata, [3.into()].to_vec());
    assert_eq!(result.execution_resources, None);
    assert_eq!(result.class_hash, Some(class_hash));
    assert_eq!(result.gas_consumed, 0);

    let allowance_entry_point_selector = &entrypoints.external.get(3).unwrap().selector;
    let calldata = [1.into(), 1.into()].to_vec();

    let result = execute(
        &mut state,
        allowance_entry_point_selector,
        &calldata,
        EntryPointType::External,
    );

    assert_eq!(result.caller_address, Address(0.into()));
    assert_eq!(result.call_type, Some(CallType::Delegate));
    assert_eq!(result.contract_address, Address(1111.into()));
    assert_eq!(
        result.entry_point_selector,
        Some(Felt252::new(allowance_entry_point_selector))
    );
    assert_eq!(result.entry_point_type, Some(EntryPointType::External));
    assert_eq!(result.calldata, calldata);
    assert_eq!(result.retdata, [0.into()].to_vec());
    assert_eq!(result.execution_resources, None);
    assert_eq!(result.class_hash, Some(class_hash));
    assert_eq!(result.gas_consumed, 0);
}

fn execute(
    state: &mut CachedState<InMemoryStateReader>,
    selector: &BigUint,
    calldata: &[Felt252],
    entrypoint_type: EntryPointType,
) -> CallInfo {
    let address = Address(1111.into());
    let class_hash: ClassHash = [1; 32];

    // Dummy calldata
    let caller_address = Address(0000.into());
    let exec_entry_point = ExecutionEntryPoint::new(
        address,
        calldata.to_vec(),
        Felt252::new(selector),
        caller_address,
        entrypoint_type,
        Some(CallType::Delegate),
        Some(class_hash),
        u128::MAX,
    );

    // Execute the entrypoint
    let block_context = BlockContext::default();
    let mut tx_execution_context = TransactionExecutionContext::new(
        Address(0.into()),
        Felt252::zero(),
        Vec::new(),
        0,
        10.into(),
        block_context.invoke_tx_max_n_steps(),
        TRANSACTION_VERSION.clone(),
        true,
    );
    let mut resources_manager = ExecutionResourcesManager::default();

    exec_entry_point
        .execute(
            state,
            &block_context,
            &mut resources_manager,
            &mut tx_execution_context,
            false,
            block_context.invoke_tx_max_n_steps(),
        )
        .unwrap()
        .call_info
<<<<<<< HEAD
        .unwrap();

    assert_eq!(result.caller_address, Address(0.into()));
    assert_eq!(result.call_type, Some(CallType::Delegate));
    assert_eq!(result.contract_address, Address(1111.into()));
    assert_eq!(
        result.entry_point_selector,
        Some(Felt252::new(get_name_entry_point_selector))
    );
    assert_eq!(result.entry_point_type, Some(EntryPointType::External));
    assert_eq!(result.calldata, calldata);
    assert_eq!(result.retdata, [12345.into()].to_vec());
    assert_eq!(result.execution_resources, None);
    assert_eq!(result.class_hash, Some(class_hash));
    assert_eq!(result.gas_consumed, 0);
}

#[test]
fn call_contract_test() {
    let caller_contract_class: cairo_lang_starknet::contract_class::ContractClass =
        serde_json::from_str(
            std::fs::read_to_string("starknet_programs/cairo2/caller.sierra")
                .unwrap()
                .as_str(),
        )
        .unwrap();

    let callee_contract_class: cairo_lang_starknet::contract_class::ContractClass =
        serde_json::from_str(
            std::fs::read_to_string("starknet_programs/cairo2/callee.sierra")
                .unwrap()
                .as_str(),
        )
        .unwrap();

    // Caller contract entrypoints
    let caller_entrypoints = caller_contract_class.clone().entry_points_by_type;
    let call_contract_selector = &caller_entrypoints.external.get(0).unwrap().selector;

    // Callee contract entrypoints
    let callee_entrypoints = callee_contract_class.clone().entry_points_by_type;
    let fn_contract_selector = &callee_entrypoints.external.get(0).unwrap().selector;

    // Create state reader with class hash data
    let mut sierra_contract_class_cache = HashMap::new();

    // Caller contract data
    let caller_address = Address(1111.into());
    let caller_class_hash: ClassHash = [1; 32];
    let caller_nonce = Felt252::zero();

    // Callee contract data
    let callee_address = Address(1112.into());
    let callee_class_hash: ClassHash = [2; 32];
    let callee_nonce = Felt252::zero();

    sierra_contract_class_cache.insert(caller_class_hash, caller_contract_class);
    sierra_contract_class_cache.insert(callee_class_hash, callee_contract_class);

    let mut state_reader = InMemoryStateReader::default();

    // Insert caller contract info into state reader
    state_reader
        .address_to_class_hash_mut()
        .insert(caller_address.clone(), caller_class_hash);
    state_reader
        .address_to_nonce_mut()
        .insert(caller_address.clone(), caller_nonce);

    // Insert callee contract info into state reader
    state_reader
        .address_to_class_hash_mut()
        .insert(callee_address.clone(), callee_class_hash);
    state_reader
        .address_to_nonce_mut()
        .insert(callee_address.clone(), callee_nonce);
=======
        .unwrap()
>>>>>>> d7a17c36
}<|MERGE_RESOLUTION|>--- conflicted
+++ resolved
@@ -293,22 +293,7 @@
         )
         .unwrap()
         .call_info
-<<<<<<< HEAD
-        .unwrap();
-
-    assert_eq!(result.caller_address, Address(0.into()));
-    assert_eq!(result.call_type, Some(CallType::Delegate));
-    assert_eq!(result.contract_address, Address(1111.into()));
-    assert_eq!(
-        result.entry_point_selector,
-        Some(Felt252::new(get_name_entry_point_selector))
-    );
-    assert_eq!(result.entry_point_type, Some(EntryPointType::External));
-    assert_eq!(result.calldata, calldata);
-    assert_eq!(result.retdata, [12345.into()].to_vec());
-    assert_eq!(result.execution_resources, None);
-    assert_eq!(result.class_hash, Some(class_hash));
-    assert_eq!(result.gas_consumed, 0);
+        .unwrap()
 }
 
 #[test]
@@ -370,7 +355,4 @@
     state_reader
         .address_to_nonce_mut()
         .insert(callee_address.clone(), callee_nonce);
-=======
-        .unwrap()
->>>>>>> d7a17c36
 }