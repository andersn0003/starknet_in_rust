#![cfg(not(feature = "cairo_1_tests"))]
#![deny(warnings)]

use cairo_lang_starknet::casm_contract_class::CasmContractClass;
use cairo_vm::vm::runners::cairo_runner::ExecutionResources;
use cairo_vm::{felt::Felt252, vm::runners::builtin_runner::RANGE_CHECK_BUILTIN_NAME};
use num_traits::Zero;
use starknet_in_rust::definitions::block_context::BlockContext;
use starknet_in_rust::services::api::contract_classes::compiled_class::CompiledClass;
use starknet_in_rust::EntryPointType;
use starknet_in_rust::{
    definitions::constants::TRANSACTION_VERSION,
    execution::{
        execution_entry_point::ExecutionEntryPoint, CallInfo, CallType, TransactionExecutionContext,
    },
    services::api::contract_classes::deprecated_contract_class::ContractClass,
    state::cached_state::CachedState,
    state::{in_memory_state_reader::InMemoryStateReader, ExecutionResourcesManager},
    utils::{Address, ClassHash},
};
use std::sync::Arc;
use std::{collections::HashMap, path::PathBuf};

#[test]
fn integration_test() {
    // ---------------------------------------------------------
    //  Create program and entry point types for contract class
    // ---------------------------------------------------------

    let path = PathBuf::from("starknet_programs/fibonacci.json");
    let contract_class = ContractClass::from_path(path).unwrap();
    let entry_points_by_type = contract_class.entry_points_by_type().clone();

    let fib_entrypoint_selector = entry_points_by_type
        .get(&EntryPointType::External)
        .unwrap()
        .get(0)
        .unwrap()
        .selector()
        .clone();

    //* --------------------------------------------
    //*    Create state reader with class hash data
    //* --------------------------------------------

    let mut contract_class_cache = HashMap::new();

    //  ------------ contract data --------------------

    let address = Address(1111.into());
    let class_hash: ClassHash = [1; 32];
    let nonce = Felt252::zero();

    contract_class_cache.insert(
        class_hash,
        CompiledClass::Deprecated(Arc::new(contract_class)),
    );
    let mut state_reader = InMemoryStateReader::default();
    state_reader
        .address_to_class_hash_mut()
        .insert(address.clone(), class_hash);
    state_reader
        .address_to_nonce_mut()
        .insert(address.clone(), nonce);

    //* ---------------------------------------
    //*    Create state with previous data
    //* ---------------------------------------

<<<<<<< HEAD
    let mut state =
        CachedState::new(Arc::new(state_reader)).set_contract_classes_cache(contract_class_cache);
=======
    let mut state = CachedState::new(Arc::new(state_reader), contract_class_cache);
>>>>>>> 303a8d11

    //* ------------------------------------
    //*    Create execution entry point
    //* ------------------------------------

    let calldata = [1.into(), 1.into(), 10.into()].to_vec();
    let caller_address = Address(0000.into());
    let entry_point_type = EntryPointType::External;

    let exec_entry_point = ExecutionEntryPoint::new(
        address,
        calldata.clone(),
        fib_entrypoint_selector.clone(),
        caller_address,
        entry_point_type,
        Some(CallType::Delegate),
        Some(class_hash),
        0,
    );

    //* --------------------
    //*   Execute contract
    //* ---------------------
    let block_context = BlockContext::default();
    let mut tx_execution_context = TransactionExecutionContext::new(
        Address(0.into()),
        Felt252::zero(),
        Vec::new(),
        0,
        10.into(),
        block_context.invoke_tx_max_n_steps(),
        TRANSACTION_VERSION.clone(),
    );
    let mut resources_manager = ExecutionResourcesManager::default();

    let expected_call_info = CallInfo {
        caller_address: Address(0.into()),
        call_type: Some(CallType::Delegate),
        contract_address: Address(1111.into()),
        entry_point_selector: Some(fib_entrypoint_selector),
        entry_point_type: Some(EntryPointType::External),
        calldata,
        retdata: [144.into()].to_vec(),
        class_hash: Some(class_hash),
        execution_resources: Some(ExecutionResources {
            n_steps: 94,
            ..Default::default()
        }),
        ..Default::default()
    };

    assert_eq!(
        exec_entry_point
            .execute(
                &mut state,
                &block_context,
                &mut resources_manager,
                &mut tx_execution_context,
                false,
                block_context.invoke_tx_max_n_steps(),
            )
            .unwrap()
            .call_info
            .unwrap(),
        expected_call_info
    );
}

#[test]
fn integration_test_cairo1() {
    //  Create program and entry point types for contract class
    #[cfg(not(feature = "cairo_1_tests"))]
    let program_data = include_bytes!("../starknet_programs/cairo2/fibonacci.casm");
    #[cfg(feature = "cairo_1_tests")]
    let program_data = include_bytes!("../starknet_programs/cairo1/fibonacci.casm");

    let contract_class: CasmContractClass = serde_json::from_slice(program_data).unwrap();
    let entrypoints = contract_class.clone().entry_points_by_type;
    let fib_entrypoint_selector = &entrypoints.external.get(0).unwrap().selector;

    // Create state reader with class hash data
    let mut casm_contract_class_cache = HashMap::new();

    let address = Address(1111.into());
    let class_hash: ClassHash = [1; 32];
    let nonce = Felt252::zero();

<<<<<<< HEAD
    casm_contract_class_cache.insert(class_hash, contract_class);
=======
    contract_class_cache.insert(class_hash, CompiledClass::Casm(Arc::new(contract_class)));
>>>>>>> 303a8d11
    let mut state_reader = InMemoryStateReader::default();
    state_reader
        .address_to_class_hash_mut()
        .insert(address.clone(), class_hash);
    state_reader
        .address_to_nonce_mut()
        .insert(address.clone(), nonce);

    // Create state from the state_reader and contract cache.
<<<<<<< HEAD
    let mut state =
        CachedState::new(Arc::new(state_reader)).set_casm_classes_cache(casm_contract_class_cache);
=======
    let mut state = CachedState::new(Arc::new(state_reader), contract_class_cache);
>>>>>>> 303a8d11

    // Create an execution entry point
    let calldata = [0.into(), 1.into(), 12.into()].to_vec();
    let caller_address = Address(0000.into());
    let entry_point_type = EntryPointType::External;

    let exec_entry_point = ExecutionEntryPoint::new(
        address,
        calldata.clone(),
        Felt252::new(fib_entrypoint_selector.clone()),
        caller_address,
        entry_point_type,
        Some(CallType::Delegate),
        Some(class_hash),
        100000,
    );

    // Execute the entrypoint
    let block_context = BlockContext::default();
    let mut tx_execution_context = TransactionExecutionContext::new(
        Address(0.into()),
        Felt252::zero(),
        Vec::new(),
        0,
        10.into(),
        block_context.invoke_tx_max_n_steps(),
        TRANSACTION_VERSION.clone(),
    );
    let mut resources_manager = ExecutionResourcesManager::default();

    // expected results
    let expected_call_info = CallInfo {
        caller_address: Address(0.into()),
        call_type: Some(CallType::Delegate),
        contract_address: Address(1111.into()),
        entry_point_selector: Some(Felt252::new(fib_entrypoint_selector)),
        entry_point_type: Some(EntryPointType::External),
        calldata,
        retdata: [144.into()].to_vec(),
        execution_resources: Some(ExecutionResources {
            n_steps: 414,
            n_memory_holes: 0,
            builtin_instance_counter: HashMap::from([(RANGE_CHECK_BUILTIN_NAME.to_string(), 15)]),
        }),
        class_hash: Some(class_hash),
        gas_consumed: 34820,
        ..Default::default()
    };

    assert_eq!(
        exec_entry_point
            .execute(
                &mut state,
                &block_context,
                &mut resources_manager,
                &mut tx_execution_context,
                false,
                block_context.invoke_tx_max_n_steps(),
            )
            .unwrap()
            .call_info
            .unwrap(),
        expected_call_info
    );
}<|MERGE_RESOLUTION|>--- conflicted
+++ resolved
@@ -67,12 +67,7 @@
     //*    Create state with previous data
     //* ---------------------------------------
 
-<<<<<<< HEAD
-    let mut state =
-        CachedState::new(Arc::new(state_reader)).set_contract_classes_cache(contract_class_cache);
-=======
     let mut state = CachedState::new(Arc::new(state_reader), contract_class_cache);
->>>>>>> 303a8d11
 
     //* ------------------------------------
     //*    Create execution entry point
@@ -154,17 +149,13 @@
     let fib_entrypoint_selector = &entrypoints.external.get(0).unwrap().selector;
 
     // Create state reader with class hash data
-    let mut casm_contract_class_cache = HashMap::new();
+    let mut contract_class_cache = HashMap::new();
 
     let address = Address(1111.into());
     let class_hash: ClassHash = [1; 32];
     let nonce = Felt252::zero();
 
-<<<<<<< HEAD
-    casm_contract_class_cache.insert(class_hash, contract_class);
-=======
     contract_class_cache.insert(class_hash, CompiledClass::Casm(Arc::new(contract_class)));
->>>>>>> 303a8d11
     let mut state_reader = InMemoryStateReader::default();
     state_reader
         .address_to_class_hash_mut()
@@ -174,12 +165,7 @@
         .insert(address.clone(), nonce);
 
     // Create state from the state_reader and contract cache.
-<<<<<<< HEAD
-    let mut state =
-        CachedState::new(Arc::new(state_reader)).set_casm_classes_cache(casm_contract_class_cache);
-=======
     let mut state = CachedState::new(Arc::new(state_reader), contract_class_cache);
->>>>>>> 303a8d11
 
     // Create an execution entry point
     let calldata = [0.into(), 1.into(), 12.into()].to_vec();
