use cairo_vm::{
    felt::{felt_str, Felt252},
    vm::runners::cairo_runner::ExecutionResources,
};
use lazy_static::lazy_static;
use num_traits::Zero;
use starknet_in_rust::{
    core::contract_address::compute_deprecated_class_hash,
    definitions::{
        block_context::StarknetChainId, constants::CONSTRUCTOR_ENTRY_POINT_SELECTOR,
        transaction_type::TransactionType,
    },
    execution::{CallInfo, CallType, TransactionExecutionInfo},
    hash_utils::calculate_contract_address,
    services::api::contract_classes::deprecated_contract_class::ContractClass,
    state::in_memory_state_reader::InMemoryStateReader,
    state::{cached_state::CachedState, state_api::State},
    transaction::DeployAccount,
    utils::Address,
    CasmContractClass,
};
use starknet_in_rust::{
    services::api::contract_classes::compiled_class::CompiledClass, EntryPointType,
};
use std::{
    collections::{HashMap, HashSet},
    sync::Arc,
};

lazy_static! {
    static ref TEST_ACCOUNT_COMPILED_CONTRACT_CLASS_HASH: Felt252 = felt_str!("1");
}

#[test]
fn internal_deploy_account() {
    let state_reader = Arc::new(InMemoryStateReader::default());
<<<<<<< HEAD
    let mut state = CachedState::new(state_reader).set_contract_classes_cache(Default::default());
=======
    let mut state = CachedState::new(state_reader, HashMap::new());

    state.set_contract_classes(Default::default()).unwrap();
>>>>>>> 303a8d11

    let contract_class =
        ContractClass::from_path("starknet_programs/account_without_validation.json").unwrap();

    let class_hash = compute_deprecated_class_hash(&contract_class).unwrap();
    let class_hash_bytes = class_hash.to_be_bytes();

    state
        .set_contract_class(
            &class_hash_bytes,
            &CompiledClass::Deprecated(Arc::new(contract_class)),
        )
        .unwrap();

    let contract_address_salt =
        felt_str!("2669425616857739096022668060305620640217901643963991674344872184515580705509");

    let internal_deploy_account = DeployAccount::new(
        class_hash_bytes,
        0,
        0.into(),
        Felt252::zero(),
        vec![],
        vec![
            felt_str!(
                "3233776396904427614006684968846859029149676045084089832563834729503047027074"
            ),
            felt_str!(
                "707039245213420890976709143988743108543645298941971188668773816813012281203"
            ),
        ],
        contract_address_salt.clone(),
        StarknetChainId::TestNet.to_felt(),
    )
    .unwrap();

    let tx_info = internal_deploy_account
        .execute(&mut state, &Default::default())
        .unwrap();

    let contract_address = calculate_contract_address(
        &contract_address_salt,
        &class_hash,
        &[],
        Address(Felt252::zero()),
    )
    .unwrap();

    assert_eq!(
        tx_info,
        TransactionExecutionInfo::new(
            None,
            Some(CallInfo {
                call_type: Some(CallType::Call),
                contract_address: Address(contract_address),
                class_hash: Some(class_hash_bytes),
                entry_point_selector: Some(CONSTRUCTOR_ENTRY_POINT_SELECTOR.clone()),
                entry_point_type: Some(EntryPointType::Constructor),
                ..Default::default()
            }),
            None,
            None,
            0,
            [
                ("n_steps", 3612),
                ("pedersen_builtin", 23),
                ("range_check_builtin", 83),
                ("l1_gas_usage", 4896)
            ]
            .into_iter()
            .map(|(k, v)| (k.to_string(), v))
            .collect(),
            Some(TransactionType::DeployAccount),
        ),
    );
}

#[test]
fn internal_deploy_account_cairo1() {
    let state_reader = Arc::new(InMemoryStateReader::default());
<<<<<<< HEAD
    let mut state = CachedState::new(state_reader)
        .set_contract_classes_cache(Default::default())
        .set_casm_classes_cache(Default::default());
=======
    let mut state = CachedState::new(state_reader, HashMap::default());

    state.set_contract_classes(Default::default()).unwrap();
>>>>>>> 303a8d11

    #[cfg(not(feature = "cairo_1_tests"))]
    let program_data = include_bytes!("../starknet_programs/cairo2/hello_world_account.casm");
    #[cfg(feature = "cairo_1_tests")]
    let program_data = include_bytes!("../starknet_programs/cairo1/hello_world_account.casm");
    let contract_class: CasmContractClass = serde_json::from_slice(program_data).unwrap();

    state
        .set_contract_class(
            &TEST_ACCOUNT_COMPILED_CONTRACT_CLASS_HASH.to_be_bytes(),
            &CompiledClass::Casm(Arc::new(contract_class)),
        )
        .unwrap();

    let contract_address_salt =
        felt_str!("2669425616857739096022668060305620640217901643963991674344872184515580705509");

    let internal_deploy_account = DeployAccount::new(
        TEST_ACCOUNT_COMPILED_CONTRACT_CLASS_HASH
            .clone()
            .to_be_bytes(),
        0,
        1.into(),
        Felt252::zero(),
        vec![2.into()],
        vec![
            felt_str!(
                "3233776396904427614006684968846859029149676045084089832563834729503047027074"
            ),
            felt_str!(
                "707039245213420890976709143988743108543645298941971188668773816813012281203"
            ),
        ],
        contract_address_salt,
        StarknetChainId::TestNet.to_felt(),
    )
    .unwrap();

    let tx_info = internal_deploy_account
        .execute(&mut state, &Default::default())
        .unwrap();

    let accessed_keys: [u8; 32] = [
        3, 178, 128, 25, 204, 253, 189, 48, 255, 198, 89, 81, 217, 75, 184, 92, 158, 43, 132, 52,
        17, 26, 0, 11, 90, 253, 83, 60, 230, 95, 87, 164,
    ];
    let keys: HashSet<[u8; 32]> = [accessed_keys].iter().copied().collect();

    let n_steps;
    #[cfg(not(feature = "cairo_1_tests"))]
    {
<<<<<<< HEAD
        n_steps = 3861;
=======
        n_steps = 3948;
>>>>>>> 303a8d11
    }
    #[cfg(feature = "cairo_1_tests")]
    {
        n_steps = 3952;
    }

    assert_eq!(
        tx_info,
        TransactionExecutionInfo::new(
            Some(CallInfo {
                caller_address: Address(0.into()),
                call_type: Some(CallType::Call),
                contract_address: Address(felt_str!(
                    "397149464972449753182583229366244826403270781177748543857889179957856017275"
                )),
                code_address: None,
                #[cfg(not(feature="cairo_1_tests"))]
                gas_consumed: 15540,
                #[cfg(feature="cairo_1_tests")]
                gas_consumed: 16770,
                class_hash: Some([
                    0, 0, 0, 0, 0, 0, 0, 0, 0, 0, 0, 0, 0, 0, 0, 0, 0, 0, 0, 0, 0, 0, 0, 0, 0, 0,
                    0, 0, 0, 0, 0, 1
                ]),
                entry_point_selector: Some(felt_str!(
                    "1554466106298962091002569854891683800203193677547440645928814916929210362005"
                )),
                entry_point_type: Some(EntryPointType::External),
                calldata: vec![
                    1.into(),
                   felt_str!("2669425616857739096022668060305620640217901643963991674344872184515580705509"),
                    2.into()
                ],
                retdata: vec![felt_str!("370462705988")],
                execution_resources: Some(ExecutionResources {
                    #[cfg(not(feature="cairo_1_tests"))]
                    n_steps: 144,
                    #[cfg(feature="cairo_1_tests")]
                    n_steps: 155,
                    n_memory_holes: 17,
                    builtin_instance_counter:
                    [
                    ("range_check_builtin", 2),
                    ]
                .into_iter()
                .map(|(k, v)| (k.to_string(), v))
                .collect(),
            }),

                ..Default::default() }),

            Some(CallInfo {
                call_type: Some(CallType::Call),
                contract_address: Address(felt_str!(
                    "397149464972449753182583229366244826403270781177748543857889179957856017275"
                )),
                class_hash: Some(
                    TEST_ACCOUNT_COMPILED_CONTRACT_CLASS_HASH
                        .clone()
                        .to_be_bytes()
                ),
                entry_point_selector: Some(felt_str!("1159040026212278395030414237414753050475174923702621880048416706425641521556")),
                entry_point_type: Some(EntryPointType::Constructor),
                #[cfg(not(feature="cairo_1_tests"))]
                gas_consumed: 13840,
                #[cfg(feature="cairo_1_tests")]
                gas_consumed: 14350,
                calldata: vec![2.into()],
                accessed_storage_keys: keys,
                execution_resources: Some(ExecutionResources {
                    #[cfg(not(feature="cairo_1_tests"))]
                    n_steps: 88,
                    #[cfg(feature="cairo_1_tests")]
                    n_steps: 93,
                    n_memory_holes: 0,
                    builtin_instance_counter:
                    [
                        ("range_check_builtin", 2),
                    ]
                .into_iter()
                .map(|(k, v)| (k.to_string(), v))
                .collect(),
            }),
                ..Default::default()
            }),
            None,
            None,
            0,
            [
                ("n_steps", n_steps),
                ("pedersen_builtin", 23),
                ("range_check_builtin", 87),
                ("l1_gas_usage", 6120)
            ]
            .into_iter()
            .map(|(k, v)| (k.to_string(), v))
            .collect(),
            Some(TransactionType::DeployAccount),
        ),
    );
}<|MERGE_RESOLUTION|>--- conflicted
+++ resolved
@@ -34,13 +34,9 @@
 #[test]
 fn internal_deploy_account() {
     let state_reader = Arc::new(InMemoryStateReader::default());
-<<<<<<< HEAD
-    let mut state = CachedState::new(state_reader).set_contract_classes_cache(Default::default());
-=======
     let mut state = CachedState::new(state_reader, HashMap::new());
 
     state.set_contract_classes(Default::default()).unwrap();
->>>>>>> 303a8d11
 
     let contract_class =
         ContractClass::from_path("starknet_programs/account_without_validation.json").unwrap();
@@ -121,15 +117,9 @@
 #[test]
 fn internal_deploy_account_cairo1() {
     let state_reader = Arc::new(InMemoryStateReader::default());
-<<<<<<< HEAD
-    let mut state = CachedState::new(state_reader)
-        .set_contract_classes_cache(Default::default())
-        .set_casm_classes_cache(Default::default());
-=======
     let mut state = CachedState::new(state_reader, HashMap::default());
 
     state.set_contract_classes(Default::default()).unwrap();
->>>>>>> 303a8d11
 
     #[cfg(not(feature = "cairo_1_tests"))]
     let program_data = include_bytes!("../starknet_programs/cairo2/hello_world_account.casm");
@@ -181,11 +171,7 @@
     let n_steps;
     #[cfg(not(feature = "cairo_1_tests"))]
     {
-<<<<<<< HEAD
-        n_steps = 3861;
-=======
-        n_steps = 3948;
->>>>>>> 303a8d11
+        n_steps = 3936;
     }
     #[cfg(feature = "cairo_1_tests")]
     {
