use crate::complex_contracts::utils::*;
use cairo_vm::felt::Felt252;
use cairo_vm::vm::runners::cairo_runner::ExecutionResources;
use num_traits::Zero;
use starknet_crypto::FieldElement;
use starknet_in_rust::definitions::block_context::BlockContext;
use starknet_in_rust::services::api::contract_classes::deprecated_contract_class::ContractClass;
use starknet_in_rust::EntryPointType;
use starknet_in_rust::{
    execution::{CallInfo, CallType},
    state::{cached_state::CachedState, state_api::StateReader},
    state::{in_memory_state_reader::InMemoryStateReader, ExecutionResourcesManager},
    utils::{calculate_sn_keccak, Address},
};
use std::collections::{HashMap, HashSet};
use std::sync::Arc;

#[test]
fn amm_proxy_init_pool_test() {
    let block_context = BlockContext::default();
    let mut state = CachedState::new(Arc::new(InMemoryStateReader::default()), HashMap::new());
    // Deploy contract
    let (contract_address, contract_class_hash) = deploy(
        &mut state,
        "starknet_programs/amm.json",
        &[],
        &block_context,
        None,
    )
    .unwrap();
    // Deploy proxy
    let (proxy_address, proxy_class_hash) = deploy(
        &mut state,
        "starknet_programs/amm_proxy.json",
        &[],
        &block_context,
        None,
    )
    .unwrap();

    let proxy_entry_points_by_type =
        TryInto::<ContractClass>::try_into(state.get_contract_class(&proxy_class_hash).unwrap())
            .unwrap()
            .entry_points_by_type()
            .clone();

    let calldata = [contract_address.0.clone(), 555.into(), 666.into()].to_vec();
    let caller_address = Address(1000000.into());
    let mut resources_manager = ExecutionResourcesManager::default();

    let mut call_config = CallConfig {
        state: &mut state,
        caller_address: &caller_address,
        address: &proxy_address,
        class_hash: &proxy_class_hash,
        entry_points_by_type: &proxy_entry_points_by_type,
        entry_point_type: &EntryPointType::External,
        block_context: &block_context,
        resources_manager: &mut resources_manager,
    };

    let result = execute_entry_point("proxy_init_pool", &calldata, &mut call_config).unwrap();
    let amm_proxy_entrypoint_selector =
        Felt252::from_bytes_be(&calculate_sn_keccak(b"proxy_init_pool"));
    let amm_entrypoint_selector = Felt252::from_bytes_be(&calculate_sn_keccak(b"init_pool"));

    let accessed_storage_keys =
        get_accessed_keys("pool_balance", vec![vec![1_u8.into()], vec![2_u8.into()]]);

    let internal_calls = vec![CallInfo {
        caller_address: proxy_address.clone(),
        call_type: Some(CallType::Call),
        contract_address,
        entry_point_selector: Some(amm_entrypoint_selector),
        entry_point_type: Some(EntryPointType::External),
        calldata: calldata.clone()[1..].to_vec(),
        retdata: [].to_vec(),
        execution_resources: Some(ExecutionResources {
            n_steps: 232,
            n_memory_holes: 20,
            builtin_instance_counter: HashMap::from([
                ("pedersen_builtin".to_string(), 2),
                ("range_check_builtin".to_string(), 14),
            ]),
        }),
        class_hash: Some(contract_class_hash),
        accessed_storage_keys,
        storage_read_values: vec![Felt252::zero(), Felt252::zero()],
        ..Default::default()
    }];

    let expected_call_info = CallInfo {
        caller_address,
        call_type: Some(CallType::Delegate),
        contract_address: proxy_address,
        entry_point_selector: Some(amm_proxy_entrypoint_selector),
        entry_point_type: Some(EntryPointType::External),
        calldata: calldata.clone(),
        retdata: [].to_vec(),
        execution_resources: Some(ExecutionResources {
            n_steps: 280,
            n_memory_holes: 20,
            builtin_instance_counter: HashMap::from([
                ("pedersen_builtin".to_string(), 2),
                ("range_check_builtin".to_string(), 14),
            ]),
        }),
        class_hash: Some(proxy_class_hash),
        internal_calls,
        ..Default::default()
    };

    assert_eq!(result, expected_call_info);
}

#[test]
fn amm_proxy_get_pool_token_balance_test() {
    let block_context = BlockContext::default();
    let mut state = CachedState::new(Arc::new(InMemoryStateReader::default()), HashMap::new());
    // Deploy contract
    let (contract_address, contract_class_hash) = deploy(
        &mut state,
        "starknet_programs/amm.json",
        &[],
        &block_context,
        None,
    )
    .unwrap();
    // Deploy proxy
    let (proxy_address, proxy_class_hash) = deploy(
        &mut state,
        "starknet_programs/amm_proxy.json",
        &[],
        &block_context,
        None,
    )
    .unwrap();

    let proxy_entry_points_by_type =
        TryInto::<ContractClass>::try_into(state.get_contract_class(&proxy_class_hash).unwrap())
            .unwrap()
            .entry_points_by_type()
            .clone();

    let calldata = [contract_address.0.clone(), 555.into(), 666.into()].to_vec();
    let caller_address = Address(1000000.into());
    let mut resources_manager = ExecutionResourcesManager::default();

    let mut call_config = CallConfig {
        state: &mut state,
        caller_address: &caller_address,
        address: &proxy_address,
        class_hash: &proxy_class_hash,
        entry_points_by_type: &proxy_entry_points_by_type,
        entry_point_type: &EntryPointType::External,
        block_context: &block_context,
        resources_manager: &mut resources_manager,
    };

    // Add pool balance
    execute_entry_point("proxy_init_pool", &calldata, &mut call_config).unwrap();

    let calldata = [contract_address.0.clone(), 1.into()].to_vec();
    let result =
        execute_entry_point("proxy_get_pool_token_balance", &calldata, &mut call_config).unwrap();

    let amm_proxy_entrypoint_selector =
        Felt252::from_bytes_be(&calculate_sn_keccak(b"proxy_get_pool_token_balance"));
    let amm_entrypoint_selector =
        Felt252::from_bytes_be(&calculate_sn_keccak(b"get_pool_token_balance"));

    let accessed_storage_keys = get_accessed_keys("pool_balance", vec![vec![1_u8.into()]]);

    let internal_calls = vec![CallInfo {
        caller_address: proxy_address.clone(),
        call_type: Some(CallType::Call),
        contract_address,
        entry_point_selector: Some(amm_entrypoint_selector),
        entry_point_type: Some(EntryPointType::External),
        calldata: calldata.clone()[1..].to_vec(),
        retdata: [555.into()].to_vec(),
        storage_read_values: [555.into()].to_vec(),
        execution_resources: Some(ExecutionResources {
            n_steps: 84,
            n_memory_holes: 10,
            builtin_instance_counter: HashMap::from([
                ("pedersen_builtin".to_string(), 1),
                ("range_check_builtin".to_string(), 3),
            ]),
        }),
        class_hash: Some(contract_class_hash),
        accessed_storage_keys,
        ..Default::default()
    }];

    let expected_call_info = CallInfo {
        caller_address,
        call_type: Some(CallType::Delegate),
        contract_address: proxy_address,
        entry_point_selector: Some(amm_proxy_entrypoint_selector),
        entry_point_type: Some(EntryPointType::External),
        calldata: calldata.clone(),
        retdata: [555.into()].to_vec(),
        execution_resources: Some(ExecutionResources {
            n_steps: 140,
            n_memory_holes: 10,
            builtin_instance_counter: HashMap::from([
                ("pedersen_builtin".to_string(), 1),
                ("range_check_builtin".to_string(), 3),
            ]),
        }),
        class_hash: Some(proxy_class_hash),
        internal_calls,
        ..Default::default()
    };

    assert_eq!(result, expected_call_info);
}

#[test]
fn amm_proxy_add_demo_token_test() {
    let block_context = BlockContext::default();
    let mut state = CachedState::new(Arc::new(InMemoryStateReader::default()), HashMap::new());
    // Deploy contract
    let (contract_address, contract_class_hash) = deploy(
        &mut state,
        "starknet_programs/amm.json",
        &[],
        &block_context,
        None,
    )
    .unwrap();
    // Deploy proxy
    let (proxy_address, proxy_class_hash) = deploy(
        &mut state,
        "starknet_programs/amm_proxy.json",
        &[],
        &block_context,
        None,
    )
    .unwrap();

    let proxy_entry_points_by_type =
        TryInto::<ContractClass>::try_into(state.get_contract_class(&proxy_class_hash).unwrap())
            .unwrap()
            .entry_points_by_type()
            .clone();

    let calldata = [contract_address.0.clone(), 555.into(), 666.into()].to_vec();
    let caller_address = Address(1000000.into());
    let mut resources_manager = ExecutionResourcesManager::default();

    let mut call_config = CallConfig {
        state: &mut state,
        caller_address: &caller_address,
        address: &proxy_address,
        class_hash: &proxy_class_hash,
        entry_points_by_type: &proxy_entry_points_by_type,
        entry_point_type: &EntryPointType::External,
        block_context: &block_context,
        resources_manager: &mut resources_manager,
    };

    // Add pool balance
    execute_entry_point("proxy_init_pool", &calldata, &mut call_config).unwrap();

    let calldata = [contract_address.0.clone(), 55.into(), 66.into()].to_vec();
    let amm_proxy_entrypoint_selector =
        Felt252::from_bytes_be(&calculate_sn_keccak(b"proxy_add_demo_token"));
    let result = execute_entry_point("proxy_add_demo_token", &calldata, &mut call_config).unwrap();

    let amm_entrypoint_selector = Felt252::from_bytes_be(&calculate_sn_keccak(b"add_demo_token"));

    let mut felt_slice: [u8; 32] = [0; 32];
    felt_slice[0..32].copy_from_slice(&proxy_address.0.clone().to_bytes_be());
    let proxy_addres_felt = FieldElement::from_bytes_be(&felt_slice).unwrap();

    let accessed_storage_keys = get_accessed_keys(
        "account_balance",
        vec![
            vec![proxy_addres_felt, 1_u32.into()],
            vec![proxy_addres_felt, 2_u32.into()],
        ],
    );

    let internal_calls = vec![CallInfo {
        caller_address: proxy_address.clone(),
        call_type: Some(CallType::Call),
        contract_address,
        entry_point_selector: Some(amm_entrypoint_selector),
        entry_point_type: Some(EntryPointType::External),
        calldata: calldata.clone()[1..].to_vec(),
<<<<<<< HEAD
        storage_read_values: vec![0.into(), 0.into()],
        execution_resources: Some(ExecutionResources {
=======
        storage_read_values: vec![0.into(), 0.into(), 0.into(), 0.into()],
        execution_resources: ExecutionResources {
>>>>>>> 3d55d623
            n_steps: 397,
            n_memory_holes: 42,
            builtin_instance_counter: HashMap::from([
                ("pedersen_builtin".to_string(), 8),
                ("range_check_builtin".to_string(), 20),
            ]),
        }),
        class_hash: Some(contract_class_hash),
        accessed_storage_keys,
        ..Default::default()
    }];

    let expected_call_info = CallInfo {
        caller_address,
        call_type: Some(CallType::Delegate),
        contract_address: proxy_address,
        entry_point_selector: Some(amm_proxy_entrypoint_selector),
        entry_point_type: Some(EntryPointType::External),
        calldata: calldata.clone(),
        execution_resources: Some(ExecutionResources {
            n_steps: 445,
            n_memory_holes: 42,
            builtin_instance_counter: HashMap::from([
                ("pedersen_builtin".to_string(), 8),
                ("range_check_builtin".to_string(), 20),
            ]),
        }),
        class_hash: Some(proxy_class_hash),
        internal_calls,
        ..Default::default()
    };

    assert_eq!(result, expected_call_info);
}

#[test]
fn amm_proxy_get_account_token_balance() {
    let block_context = BlockContext::default();
    let mut state = CachedState::new(Arc::new(InMemoryStateReader::default()), HashMap::new());
    // Deploy contract
    let (contract_address, contract_class_hash) = deploy(
        &mut state,
        "starknet_programs/amm.json",
        &[],
        &block_context,
        None,
    )
    .unwrap();
    // Deploy proxy
    let (proxy_address, proxy_class_hash) = deploy(
        &mut state,
        "starknet_programs/amm_proxy.json",
        &[],
        &block_context,
        None,
    )
    .unwrap();

    let proxy_entry_points_by_type =
        TryInto::<ContractClass>::try_into(state.get_contract_class(&proxy_class_hash).unwrap())
            .unwrap()
            .entry_points_by_type()
            .clone();

    let calldata = [contract_address.0.clone(), 100.into(), 200.into()].to_vec();
    let caller_address = Address(1000000.into());
    let mut resources_manager = ExecutionResourcesManager::default();

    let mut call_config = CallConfig {
        state: &mut state,
        caller_address: &caller_address,
        address: &proxy_address,
        class_hash: &proxy_class_hash,
        entry_points_by_type: &proxy_entry_points_by_type,
        entry_point_type: &EntryPointType::External,
        block_context: &block_context,
        resources_manager: &mut resources_manager,
    };

    // Add account balance for the proxy contract in the amm contract
    execute_entry_point("proxy_add_demo_token", &calldata, &mut call_config).unwrap();

    //First argument is the amm contract address
    //Second argument is the account address, in this case the proxy address
    //Third argument is the token id
    let calldata = [
        contract_address.0.clone(),
        proxy_address.0.clone(),
        2.into(),
    ]
    .to_vec();
    let amm_proxy_entrypoint_selector =
        Felt252::from_bytes_be(&calculate_sn_keccak(b"proxy_get_account_token_balance"));
    let result = execute_entry_point(
        "proxy_get_account_token_balance",
        &calldata,
        &mut call_config,
    )
    .unwrap();

    let amm_entrypoint_selector =
        Felt252::from_bytes_be(&calculate_sn_keccak(b"get_account_token_balance"));

    let mut felt_slice: [u8; 32] = [0; 32];
    felt_slice[0..32].copy_from_slice(proxy_address.0.clone().to_bytes_be().get(0..32).unwrap());
    let proxy_addres_felt = FieldElement::from_bytes_be(&felt_slice).unwrap();

    let accessed_storage_keys = get_accessed_keys(
        "account_balance",
        vec![vec![proxy_addres_felt, 2_u8.into()]],
    );

    let internal_calls = vec![CallInfo {
        caller_address: proxy_address.clone(),
        call_type: Some(CallType::Call),
        contract_address,
        entry_point_selector: Some(amm_entrypoint_selector),
        entry_point_type: Some(EntryPointType::External),
        calldata: calldata.clone()[1..].to_vec(),
        retdata: [200.into()].to_vec(),
        storage_read_values: [200.into()].to_vec(),
        execution_resources: Some(ExecutionResources {
            n_steps: 92,
            n_memory_holes: 11,
            builtin_instance_counter: HashMap::from([
                ("pedersen_builtin".to_string(), 2),
                ("range_check_builtin".to_string(), 3),
            ]),
        }),
        class_hash: Some(contract_class_hash),
        accessed_storage_keys,
        ..Default::default()
    }];

    let expected_call_info = CallInfo {
        caller_address,
        call_type: Some(CallType::Delegate),
        contract_address: proxy_address,
        entry_point_selector: Some(amm_proxy_entrypoint_selector),
        entry_point_type: Some(EntryPointType::External),
        calldata: calldata.clone(),
        retdata: [200.into()].to_vec(),
        execution_resources: Some(ExecutionResources {
            n_steps: 151,
            n_memory_holes: 11,
            builtin_instance_counter: HashMap::from([
                ("pedersen_builtin".to_string(), 2),
                ("range_check_builtin".to_string(), 3),
            ]),
        }),
        class_hash: Some(proxy_class_hash),
        internal_calls,
        ..Default::default()
    };

    assert_eq!(result, expected_call_info);
}

#[test]
fn amm_proxy_swap() {
    let block_context = BlockContext::default();
    let mut state = CachedState::new(Arc::new(InMemoryStateReader::default()), HashMap::new());
    // Deploy contract
    let (contract_address, contract_class_hash) = deploy(
        &mut state,
        "starknet_programs/amm.json",
        &[],
        &block_context,
        None,
    )
    .unwrap();
    // Deploy proxy
    let (proxy_address, proxy_class_hash) = deploy(
        &mut state,
        "starknet_programs/amm_proxy.json",
        &[],
        &block_context,
        None,
    )
    .unwrap();

    let proxy_entry_points_by_type =
        TryInto::<ContractClass>::try_into(state.get_contract_class(&proxy_class_hash).unwrap())
            .unwrap()
            .entry_points_by_type()
            .clone();

    let calldata = [contract_address.0.clone(), 100.into(), 200.into()].to_vec();
    let caller_address = Address(1000000.into());
    let mut resources_manager = ExecutionResourcesManager::default();

    let mut call_config = CallConfig {
        state: &mut state,
        caller_address: &caller_address,
        address: &proxy_address,
        class_hash: &proxy_class_hash,
        entry_points_by_type: &proxy_entry_points_by_type,
        entry_point_type: &EntryPointType::External,
        block_context: &block_context,
        resources_manager: &mut resources_manager,
    };

    // Add account balance for the proxy contract in the amm contract
    execute_entry_point("proxy_add_demo_token", &calldata, &mut call_config).unwrap();

    //Init pool to have 1000 tokens of each type
    let calldata = [contract_address.0.clone(), 1000.into(), 1000.into()].to_vec();
    execute_entry_point("proxy_init_pool", &calldata, &mut call_config).unwrap();

    //Swap 100 tokens of type 1 for type 2
    //First argument is the amm contract address
    //Second argunet is the token to swap (type 1)
    //Third argument is the amount of tokens to swap (100)
    let calldata = [contract_address.0.clone(), 1.into(), 100.into()].to_vec();
    let expected_result = [90.into()].to_vec();
    let result = execute_entry_point("proxy_swap", &calldata, &mut call_config).unwrap();

    let amm_proxy_entrypoint_selector = Felt252::from_bytes_be(&calculate_sn_keccak(b"proxy_swap"));

    let amm_entrypoint_selector = Felt252::from_bytes_be(&calculate_sn_keccak(b"swap"));
    //checked for amm contract both tokens balances
    let accessed_storage_keys_pool_balance =
        get_accessed_keys("pool_balance", vec![vec![1_u8.into()], vec![2_u8.into()]]);

    let mut felt_slice: [u8; 32] = [0; 32];
    felt_slice[0..32].copy_from_slice(proxy_address.0.clone().to_bytes_be().get(0..32).unwrap());
    let proxy_addres_felt = FieldElement::from_bytes_be(&felt_slice).unwrap();

    //checked for proxy account both tokens balances
    let accessed_storage_keys_user_balance = get_accessed_keys(
        "account_balance",
        vec![
            vec![proxy_addres_felt, 1_u8.into()],
            vec![proxy_addres_felt, 2_u8.into()],
        ],
    );

    let mut accessed_storage_keys = HashSet::new();
    accessed_storage_keys.extend(accessed_storage_keys_pool_balance);
    accessed_storage_keys.extend(accessed_storage_keys_user_balance);

    let internal_calls = vec![CallInfo {
        caller_address: proxy_address.clone(),
        call_type: Some(CallType::Call),
        contract_address,
        entry_point_selector: Some(amm_entrypoint_selector),
        entry_point_type: Some(EntryPointType::External),
        calldata: calldata.clone()[1..].to_vec(),
        retdata: [90.into()].to_vec(),
<<<<<<< HEAD
        storage_read_values: [100.into(), 1000.into(), 1000.into(), 100.into(), 200.into()]
            .to_vec(),
        execution_resources: Some(ExecutionResources {
=======
        storage_read_values: [
            100.into(),
            1000.into(),
            1000.into(),
            100.into(),
            100.into(),
            1000.into(),
            200.into(),
            200.into(),
            1000.into(),
        ]
        .to_vec(),
        execution_resources: ExecutionResources {
>>>>>>> 3d55d623
            n_steps: 826,
            n_memory_holes: 92,
            builtin_instance_counter: HashMap::from([
                ("pedersen_builtin".to_string(), 14),
                ("range_check_builtin".to_string(), 41),
            ]),
        }),
        class_hash: Some(contract_class_hash),
        accessed_storage_keys,
        ..Default::default()
    }];

    let expected_call_info = CallInfo {
        caller_address: caller_address.clone(),
        call_type: Some(CallType::Delegate),
        contract_address: proxy_address.clone(),
        entry_point_selector: Some(amm_proxy_entrypoint_selector),
        entry_point_type: Some(EntryPointType::External),
        calldata: calldata.clone(),
        retdata: expected_result,
        execution_resources: Some(ExecutionResources {
            n_steps: 885,
            n_memory_holes: 92,
            builtin_instance_counter: HashMap::from([
                ("pedersen_builtin".to_string(), 14),
                ("range_check_builtin".to_string(), 41),
            ]),
        }),
        class_hash: Some(proxy_class_hash),
        internal_calls,
        ..Default::default()
    };

    assert_eq!(result, expected_call_info);
}<|MERGE_RESOLUTION|>--- conflicted
+++ resolved
@@ -290,13 +290,8 @@
         entry_point_selector: Some(amm_entrypoint_selector),
         entry_point_type: Some(EntryPointType::External),
         calldata: calldata.clone()[1..].to_vec(),
-<<<<<<< HEAD
-        storage_read_values: vec![0.into(), 0.into()],
-        execution_resources: Some(ExecutionResources {
-=======
         storage_read_values: vec![0.into(), 0.into(), 0.into(), 0.into()],
-        execution_resources: ExecutionResources {
->>>>>>> 3d55d623
+        execution_resources: Some(ExecutionResources {
             n_steps: 397,
             n_memory_holes: 42,
             builtin_instance_counter: HashMap::from([
@@ -546,11 +541,6 @@
         entry_point_type: Some(EntryPointType::External),
         calldata: calldata.clone()[1..].to_vec(),
         retdata: [90.into()].to_vec(),
-<<<<<<< HEAD
-        storage_read_values: [100.into(), 1000.into(), 1000.into(), 100.into(), 200.into()]
-            .to_vec(),
-        execution_resources: Some(ExecutionResources {
-=======
         storage_read_values: [
             100.into(),
             1000.into(),
@@ -563,8 +553,7 @@
             1000.into(),
         ]
         .to_vec(),
-        execution_resources: ExecutionResources {
->>>>>>> 3d55d623
+        execution_resources: Some(ExecutionResources {
             n_steps: 826,
             n_memory_holes: 92,
             builtin_instance_counter: HashMap::from([
