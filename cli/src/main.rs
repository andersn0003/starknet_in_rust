--- conflicted
+++ resolved
@@ -27,14 +27,10 @@
         compiled_class::CompiledClass, deprecated_contract_class::ContractClass,
     },
     state::{cached_state::CachedState, state_api::State},
-<<<<<<< HEAD
     state::{
         contract_class_cache::PermanentContractClassCache,
-        in_memory_state_reader::InMemoryStateReader, ExecutionResourcesManager,
+        in_memory_state_reader::InMemoryStateReader, ExecutionResourcesManager, StateDiff,
     },
-=======
-    state::{in_memory_state_reader::InMemoryStateReader, ExecutionResourcesManager, StateDiff},
->>>>>>> 3febaf63
     transaction::{error::TransactionError, InvokeFunction},
     utils::{felt_to_hash, string_to_hash, Address},
 };
